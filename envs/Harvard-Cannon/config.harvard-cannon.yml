--- conflicted
+++ resolved
@@ -16,39 +16,10 @@
 ## Use blended TROPOMI+GOSAT data (true)? Or use operational TROPOMI data (false)?
 BlendedTROPOMI: false
 
-<<<<<<< HEAD
 ## Is this a regional inversion? Set to false for global inversion
 isRegional: true
 
 ## Select two character region ID (for using pre-cropped meteorological fields)
-##   Current options are listed below with ([lat],[lon]) bounds:
-##     "AF" : Africa ([-37,40], [-20,53])
-##     "AS" : Asia ([-11,55],[60,150]) 
-##     "EU" : Europe ([33,61],[-30,70])
-##     "ME" : Middle East ([12,44], [-20,70])
-##     "NA" : North America ([10,70],[-140,-40])
-##     "OC" : Oceania ([-50,5], [110,180])
-##     "RU" : Russia ([41,83], [19,180])
-##     "SA" : South America ([-59,16], [-88,-31])
-##     ""   : Use for global global simulation or custom regions
-##   For example, if the region of interest is in Europe ([33,61],[-30,70]), select "EU".
-RegionID: "NA"
-
-=======
->>>>>>> 5a016b4e
-## Region of interest
-##   These lat/lon bounds are only used if CreateAutomaticRectilinearStateVectorFile: true
-##   Otherwise lat/lon bounds are determined from StateVectorFile
-LonMin: -105
-LonMax: -103
-LatMin: 31
-LatMax: 33
-
-## Use nested grid simulation?
-##   Must be "true" for IMI regional inversions
-NestedGrid: true
-
-## Select nested grid region (for using pre-cropped meteorological fields)
 ##   Current options are listed below with ([lat],[lon]) bounds:
 ##     "AF" : Africa ([-37,40], [-20,53])
 ##     "AS" : Asia ([-11,55],[60,150]) 
@@ -58,9 +29,17 @@
 ##     "OC" : Oceania ([-50,5], [110,180])
 ##     "RU" : Russia ([41,83], [19,180])
 ##     "SA" : South America ([-59,16], [-88,-31])
-##     ""   : Use for global met fields (global simulation/custom nested grids)
+##     ""   : Use for global global simulation or custom regions
 ##   For example, if the region of interest is in Europe ([33,61],[-30,70]), select "EU".
-NestedRegion: "NA"
+RegionID: "NA"
+
+## Region of interest
+##   These lat/lon bounds are only used if CreateAutomaticRectilinearStateVectorFile: true
+##   Otherwise lat/lon bounds are determined from StateVectorFile
+LonMin: -105
+LonMax: -103
+LatMin: 31
+LatMax: 33
 
 ## Kalman filter options
 KalmanMode: false
@@ -80,9 +59,9 @@
 NumberOfElements: 45
 ForcedNativeResolutionElements: 
   - [31.5, -104]
-  
+
 ## Custom state vector
-StateVectorFile: "/n/holyscratch01/jacob_lab/msulprizio/Test_IMI/StateVector.nc"
+StateVectorFile: "/path/to/StateVector.nc"
 ShapeFile: "resources/shapefiles/PermianBasin_Extent_201712.shp"
 
 ## Inversion
@@ -95,13 +74,10 @@
 ##   Options are 0.25x0.3125, 2x2.5, or 4x5
 Res: "0.25x0.3125"
 
-<<<<<<< HEAD
 ## Meteorology
 ##   Options are geosfp or merra2
 Met: "geosfp"
 
-=======
->>>>>>> 5a016b4e
 ## Setup modules
 ##   Turn on/off different steps in setting up the inversion 
 SetupTemplateRundir: true
@@ -122,7 +98,14 @@
 DoPreview: true
 DOFSThreshold: 0
 
-<<<<<<< HEAD
+## resource allocation settings for slurm jobs
+SimulationCPUs: 32
+SimulationMemory: 32000
+JacobianCPUs: 1
+JacobianMemory: 2000
+RequestedTime: "0-24:00"
+SchedulerPartition: "huce_cascade,huce_intel,seas_compute,shared"
+
 ##====================================================================
 ##
 ## Advanced Settings (optional)
@@ -133,15 +116,6 @@
 ##   a. modify additional GEOS-Chem options, or
 ##   b. run the IMI on a local cluster.
 ## They can be ignored for any standard cloud application of the IMI.
-=======
-## resource allocation settings for slurm jobs
-SimulationCPUs: 32
-SimulationMemory: 32000
-JacobianCPUs: 1
-JacobianMemory: 2000
-RequestedTime: "0-24:00"
-SchedulerPartition: "seas_compute,huce_cascade,huce_intel"
->>>>>>> 5a016b4e
 
 ##--------------------------------------------------------------------
 ## Additional settings for GEOS-Chem simulations
@@ -171,23 +145,9 @@
 TCCON: false
 AIRS: false
 
-<<<<<<< HEAD
-## resources to allocate to slurm jobs
-SimulationCPUs: 32
-SimulationMemory: 32000
-JacobianCPUs: 1
-JacobianMemory: 2000
-RequestedTime: "0-6:00"
-SchedulerPartition: "seas_compute,huce_cascade,huce_intel"
-
-##--------------------------------------------------------------------
-## Settings for running on a local cluster
-##--------------------------------------------------------------------
-=======
 ##------------------------------------------------------------------
 ## Settings for running on local cluster
 ##------------------------------------------------------------------
->>>>>>> 5a016b4e
 
 ## Path for IMI runs and output
 OutputPath: "/n/holyscratch01/jacob_lab/$USER"
@@ -201,7 +161,7 @@
 ## Environment files
 ## See envs/README to create the Conda environment specified below
 CondaEnv: "imi_env"
-GEOSChemEnv: "/n/home06/nbalasus/envs/gcclassic.rocky+gnu12.minimal.env"
+GEOSChemEnv: "envs/Harvard-Cannon/gcclassic.rocky+gnu12.minimal.env"
 
 ## Download initial restart file from AWS S3?
 ##  NOTE: Must have AWS CLI enabled
@@ -213,7 +173,6 @@
 RestartFilePreviewPrefix: "/n/holylfs05/LABS/jacob_lab/imi/ch4/tropomi-boundary-conditions/v2023-06/GEOSChem.BoundaryConditions."
 
 ## Path to GEOS-Chem boundary condition files (for regional simulations)
-## Must put backslash before $ in $YYYY$MM$DD to properly work in sed command
 ## BCversion will be appended to the end of this path. ${BCpath}/${BCversion}
 BCpath: "/n/holylfs05/LABS/jacob_lab/imi/ch4/tropomi-boundary-conditions"
 BCversion: "v2023-06"
