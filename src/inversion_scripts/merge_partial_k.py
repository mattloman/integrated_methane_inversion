--- conflicted
+++ resolved
@@ -33,11 +33,7 @@
 from functools import partial
 print = partial(print, flush = True)
 
-<<<<<<< HEAD
-def merge_partial_k(satdat_dir, lat_bounds, lon_bounds, obs_errs, precomp_K):
-=======
 def merge_partial_k(satdat_dir, lat_bounds, lon_bounds, obs_err, precomp_K, csv_std=True):
->>>>>>> 6207a669
     """
     Description:
         This function is used to generate the full jacobian matrix (K), observations (y),
@@ -60,8 +56,7 @@
         precomp_K [boolean]: whether or not to use precomputed jacobian matrices
     """
     # Get observed and GEOS-Chem-simulated TROPOMI columns
-<<<<<<< HEAD
-    files = [f for f in np.sort(os.listdir(satdat_dir)) if "TROPOMI" in f]
+    files = [f for f in np.sort(os.listdir(satdat_dir)) if ".pkl" in f]
 
     # Initialize dictionary to store observational errors
     so_dict = {}
@@ -71,16 +66,8 @@
     tropomi_list = [None for i in range(len(files))]
     geos_prior_list = [None for i in range(len(files))]
     K_list = [None for i in range(len(files))]
+    obspack = [None for i in range(len(files))]
 
-=======
-    files = [f for f in np.sort(os.listdir(satdat_dir)) if ".pkl" in f]
-    # lat = np.array([])
-    # lon = np.array([])
-    # tropomi = np.array([])
-    obspack = np.array([])
-    geos_prior = np.array([])
-    so = np.array([])
->>>>>>> 6207a669
     for i, f in enumerate(files):
         # Get paths
         pth = os.path.join(satdat_dir, f)
@@ -104,15 +91,10 @@
         obs_GC = obs_GC[ind[0], :]  # TROPOMI and GEOS-Chem data within bounds
 
         # concatenate full jacobian, obs, so, and prior
-<<<<<<< HEAD
-        tropomi_list[i] = obs_GC[:, 0]
+        # ADD A LOGIC GATE HERE
+        #tropomi_list[i] = obs_GC[:, 0]
+        obspack[i] = obs_GC[:, 0]
         geos_prior_list[i] = obs_GC[:, 1]
-=======
-        # ADD A LOGIC GATE HERE
-        # tropomi = np.concatenate((tropomi, obs_GC[:, 0]))
-        obspack = np.concatenate((obspack, obs_GC[:, 0]))
-        geos_prior = np.concatenate((geos_prior, obs_GC[:, 1]))
->>>>>>> 6207a669
 
         # read K from reference dir if precomp_K is true
         if precomp_K:
@@ -124,36 +106,17 @@
             K_temp = obj["K"][ind[0]]
             K_list[i] = K_temp
 
-<<<<<<< HEAD
-        for obs_err in obs_errs:
-            key = f"so_{obs_err}"
-            obs_error = calc_so(obs_err, obs_GC)
-            so_dict[key][i] = obs_error
-=======
-        # append partial Ks to build full jacobian
-        if i == 0:
-            K = K_temp
-        else:
-            K = np.append(K, K_temp, axis=0)
-
         if csv_std:
             obs_error = np.power(obs_GC[:, 5], 2)
             gP = 1
-
-        else:
-            s_superO_1 = calculate_superobservation_error(obs_err, 1)
-            s_superO_p = np.array(
-                [
-                    calculate_superobservation_error(obs_err, p) if p >= 1 else s_superO_1
-                    for p in obs_GC[:, 4]
-                ]
-            )
-
-            # Define observational errors (diagonal entries of S_o matrix)
-            obs_error = np.power(obs_err, 2)
-            gP = s_superO_p**2 / s_superO_1**2
-
->>>>>>> 6207a669
+            
+        for obs_err in obs_errs:
+            key = f"so_{obs_err}"
+            if csv_std:
+                obs_error = np.power(obs_GC[:, 5], 2)
+            else:
+                obs_error = calc_so(obs_err, obs_GC)
+            so_dict[key][i] = obs_error
 
     K = np.concatenate(K_list, axis=0)
     geos_prior = np.concatenate(geos_prior_list, axis=0)
@@ -162,16 +125,9 @@
         so_dict[k] = np.concatenate(v, axis=0)
 
     gc_ch4_prior = np.asmatrix(geos_prior)
-<<<<<<< HEAD
     obs_tropomi = np.asmatrix(tropomi)
 
     return gc_ch4_prior, obs_tropomi, K, so_dict
-=======
-
-    obs_tropomi = np.asmatrix(obspack)
-    return gc_ch4_prior, obs_tropomi, K, so
->>>>>>> 6207a669
-
 
 if __name__ == "__main__":
     # read in arguments
