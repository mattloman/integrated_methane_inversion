--- conflicted
+++ resolved
@@ -606,11 +606,7 @@
     posterior[f"Emis{species}_SoilAbsorb"] = prior_soil_sink
     
     # Add the original soil sink back to the total emissions
-<<<<<<< HEAD
     posterior[f"Emis{species}_Total"] = posterior[f"Emis{species}_Total"] + prior_soil_sink
-    return posterior
-=======
-    posterior["EmisCH4_Total"] = posterior["EmisCH4_Total"] + prior_soil_sink
     return posterior
 
 def get_strdate(current_time, date_threshold):
@@ -620,5 +616,4 @@
     if strdate == date_threshold:
         strdate = current_time.floor("60min").strftime("%Y%m%d_%H")
  
-    return strdate
->>>>>>> 755278aa
+    return strdate