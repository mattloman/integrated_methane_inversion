import os
import pickle
from datetime import datetime, timedelta
import numpy as np
import xarray as xr
<<<<<<< HEAD
=======
import cartopy
import cartopy.crs as ccrs
>>>>>>> e64b99b0
from shapely.geometry.polygon import Polygon
import matplotlib.dates as mdates
import matplotlib.pyplot as plt
from matplotlib.lines import Line2D
from pyproj import Geod
import pandas as pd


def save_obj(obj, name):
    """Save something with Pickle."""

    with open(name, "wb") as f:
        pickle.dump(obj, f, pickle.HIGHEST_PROTOCOL)


def save_netcdf(ds, save_path, comp_level=1):
    """Save an xarray dataset to netcdf."""
    ds.to_netcdf(
        save_path,
        encoding={v: {"zlib": True, "complevel": comp_level} for v in ds.data_vars},
    )


def load_obj(name):
    """Load something with Pickle."""

    with open(name, "rb") as f:
        return pickle.load(f)


def zero_pad_num_hour(n):
    nstr = str(n)
    if len(nstr) == 1:
        nstr = "0" + nstr
    return nstr


def mixing_ratio_conv_factor(species):
    if species == "CH4":
        return 1e9
    elif species == "CO2":
        return 1e6
    else:
        raise ValueError(f"{species} is not recognized. Please add a line to "
                         "mixing_ratio_conv_factor in src/inversion_scripts/utils.py")


def species_molar_mass(species):
    if species == "CH4":
        M = 0.01604  # Molar mass of methane [kg/mol]
    elif species == "CO2":
        M = 0.04401
    else:
        raise ValueError(f"{species} is not recognized. Please add a line to "
                         "species_molar_mass in src/inversion_scripts/utils.py")


def sum_total_emissions(emissions, areas, mask):
    """
    Function to sum total emissions across the region of interest.

    Arguments:
        emissions : xarray data array for emissions across inversion domain
        areas     : xarray data array for grid-cell areas across inversion domain
        mask      : xarray data array binary mask for the region of interest

    Returns:
        Total emissions in Tg/y
    """

    s_per_d = 86400
    d_per_y = 365
    tg_per_kg = 1e-9
    emissions_in_kg_per_s = emissions * areas * mask
    total = emissions_in_kg_per_s.sum() * s_per_d * d_per_y * tg_per_kg
    return float(total)


def filter_obs_with_mask(mask, df):
    """
    Select observations lying within a boolean mask
    mask is boolean xarray data array
    df is pandas dataframe with lat, lon, etc.
    """

    reference_lat_grid = mask["lat"].values
    reference_lon_grid = mask["lon"].values

    # Query lats/lons
    query_lats = df["lat"].values
    query_lons = df["lon"].values

    # Loop
    bad_ind = []
    for k in range(len(df)):
        # Find closest reference coordinates to selected lat/lon bounds
        ref_lat_ind = np.abs(reference_lat_grid - query_lats[k]).argmin()
        ref_lon_ind = np.abs(reference_lon_grid - query_lons[k]).argmin()
        # If not in mask, save as bad index
        if mask[ref_lat_ind, ref_lon_ind] == 0:
            bad_ind.append(k)

    # Drop bad indexes and count remaining entries
    df_filtered = df.copy()
    df_filtered = df_filtered.drop(df_filtered.index[bad_ind])

    return df_filtered


def count_obs_in_mask(mask, df):
    """
    Count the number of observations in a boolean mask
    mask is boolean xarray data array
    df is pandas dataframe with lat, lon, etc.
    """

    df_filtered = filter_obs_with_mask(mask, df)
    n_obs = len(df_filtered)

    return n_obs


def check_is_OH_element(sv_elem, nelements, opt_OH, is_regional):
    """
    Determine if the current state vector element is the OH element
    """
    return opt_OH and (
        ((not is_regional) and (sv_elem > (nelements - 2)))
        or (is_regional and (sv_elem == nelements))
    )


def check_is_BC_element(sv_elem, nelements, opt_OH, opt_BC, is_OH_element, is_regional):
    """
    Determine if the current state vector element is a boundary condition element
    """
    return (
        not is_OH_element
        and opt_BC
        and (
            (opt_OH and (sv_elem > (nelements - 6)))
            or (opt_OH and is_regional and (sv_elem > (nelements - 5)))
            or ((not opt_OH) and (sv_elem > (nelements - 4)))
        )
    )


def plot_field(
    ax,
    field,
    cmap,
    plot_type="pcolormesh",
    lon_bounds=None,
    lat_bounds=None,
    levels=None,
    vmin=None,
    vmax=None,
    title=None,
    point_sources=None,
    cbar_label=None,
    mask=None,
    only_ROI=False,
    state_vector_labels=None,
    last_ROI_element=None,
    is_regional=True,
    save_path=None,
    clean_title=None,
):
    """
    Function to plot inversion results.

    Arguments
        ax         : matplotlib axis object
        field      : xarray dataarray
        cmap       : colormap to use, e.g. 'viridis'
        plot_type  : 'pcolormesh' or 'imshow'
        lon_bounds : [lon_min, lon_max]
        lat_bounds : [lat_min, lat_max]
        levels     : number of colormap levels (None for continuous)
        vmin       : colorbar lower bound
        vmax       : colorbar upper bound
        title      : plot title
        point_sources: plot given point sources on map
        cbar_label : colorbar label
        mask       : mask for region of interest, boolean dataarray
        only_ROI   : zero out data outside the region of interest, true or false
        save_path  : path to save the plot
        clean_title: title without special characters
    """

    # Select map features
    if is_regional:
        oceans_50m = cartopy.feature.NaturalEarthFeature("physical", "ocean", "50m")
        lakes_50m = cartopy.feature.NaturalEarthFeature("physical", "lakes", "50m")
        states_provinces_50m = cartopy.feature.NaturalEarthFeature(
            "cultural", "admin_1_states_provinces_lines", "50m"
        )
        ax.add_feature(cartopy.feature.BORDERS, facecolor="none")
        ax.add_feature(oceans_50m, facecolor="none", edgecolor="black")
        ax.add_feature(lakes_50m, facecolor="none", edgecolor="black")
        ax.add_feature(states_provinces_50m, facecolor="none", edgecolor="black")
    else:
        ax.coastlines(resolution="110m")

    # Show only ROI values?
    if only_ROI:
        field = field.where((state_vector_labels <= last_ROI_element))

    # Plot
    if plot_type == "pcolormesh":
        field.plot.pcolormesh(
            cmap=cmap,
            levels=levels,
            ax=ax,
            vmin=vmin,
            vmax=vmax,
            cbar_kwargs={"label": cbar_label, "fraction": 0.041, "pad": 0.04},
        )
    elif plot_type == "imshow":
        field.plot.imshow(
            cmap=cmap,
            levels=levels,
            ax=ax,
            vmin=vmin,
            vmax=vmax,
            cbar_kwargs={"label": cbar_label, "fraction": 0.041, "pad": 0.04},
        )
    else:
        raise ValueError('plot_type must be "pcolormesh" or "imshow"')

    # Zoom on ROI?
    if lon_bounds and lat_bounds:
        extent = [lon_bounds[0], lon_bounds[1], lat_bounds[0], lat_bounds[1]]
        ax.set_extent(extent, crs=ccrs.PlateCarree())

    # Show boundary of ROI?
    if mask is not None:
        mask.plot.contour(levels=1, colors="k", linewidths=4, ax=ax)

    # Remove duplicated axis labels
    gl = ax.gridlines(crs=ccrs.PlateCarree(), draw_labels=True, alpha=0)
    gl.right_labels = False
    gl.top_labels = False

    # Title
    if title:
        ax.set_title(title)

    # Marks any specified high-resolution coordinates on the preview observation density map
    if point_sources:
        for coord in point_sources:
            ax.plot(coord[1], coord[0], marker="x", markeredgecolor="black")
        point = Line2D(
            [0],
            [0],
            label="point source",
            marker="x",
            markersize=10,
            markeredgecolor="black",
            markerfacecolor="k",
            linestyle="",
        )
        ax.legend(handles=[point])

    # Save plot
    if save_path:
        # Ensure the directory exists
        os.makedirs(save_path, exist_ok=True)

        # Replace spaces in the title or clean title with underscores
        if clean_title:
            sanitized_title = clean_title.replace(" ", "_") + ".png"
        else:
            sanitized_title = title.replace(" ", "_") + ".png"
    
        # Construct the full file path
        full_save_path = os.path.join(save_path, sanitized_title.lower())
        
        # Save the plot
        plt.savefig(full_save_path, format="png", bbox_inches='tight')
        print(f"Plot saved to {full_save_path}")


def plot_time_series(
    x_data,
    y_data,
    line_labels,
    title,
    y_label,
    x_label="Date",
    DOFS=None,
    fig_size=(15, 6),
    x_rotation=45,
    y_sci_notation=True,
):
    """
    Function to plot inversion time series results.

    Arguments
        x_data         : x data datetimes to plot
        y_data         : list of y data to plot
        line_labels    : line label string for each y data
        title          : plot title
        y_label        : label for y axis
        x_label        : label for x axis
        DOFS           : DOFs for each interval
        fig_size       : tuple for figure size
        x_rotation     : rotation of x axis labels
        y_sci_notation : whether to use scientific notation for y axis
    """
    assert len(y_data) == len(line_labels)
    plt.clf()
    # Set the figure size
    _, ax1 = plt.subplots(figsize=fig_size)

    # Plot emissions time series
    for i in range(len(y_data)):
        # only use line for moving averages
        if "moving" in line_labels[i].lower():
            ax1.plot(x_data, y_data[i], label=line_labels[i])
        else:
            ax1.plot(
                x_data, y_data[i], linestyle="None", marker="o", label=line_labels[i]
            )

    lines = ax1.get_lines()

    # Plot DOFS time series using red
    if DOFS is not None:
        # Create a twin y-axis
        ax2 = ax1.twinx()
        ax2.plot(x_data, DOFS, linestyle="None", marker="o", color="red", label="DOFS")
        ax2.set_ylabel("DOFS", color="red")
        ax2.tick_params(axis="y", labelcolor="red")
        ax2.set_ylim(0, 1)
        # add DOFS line to legend
        lines = ax1.get_lines() + ax2.get_lines()

    # use a date string for the x axis locations
    plt.gca().xaxis.set_major_locator(mdates.WeekdayLocator())
    plt.gca().xaxis.set_major_formatter(mdates.DateFormatter("%Y-%m-%d"))
    # tilt the x axis labels
    plt.xticks(rotation=x_rotation)
    # scientific notation for y axis
    if y_sci_notation:
        plt.ticklabel_format(style="sci", axis="y", scilimits=(0, 0))
    ax1.set_xlabel(x_label)
    ax1.set_ylabel(y_label)
    plt.title(title)
    plt.legend(lines, [line.get_label() for line in lines])
    plt.show()


def filter_tropomi(tropomi_data, xlim, ylim, startdate, enddate, use_water_obs=False):
    """
    Description:
        Filter out any data that does not meet the following
        criteria: We only consider data within lat/lon/time bounds,
        with QA > 0.5 and that don't cross the antimeridian.
        Also, we filter out pixels south of 60S and (optionally) over water.
    Returns:
        numpy array with satellite indices for filtered tropomi data.
    """
    valid_idx = (
        (tropomi_data["longitude"] > xlim[0])
        & (tropomi_data["longitude"] < xlim[1])
        & (tropomi_data["latitude"] > ylim[0])
        & (tropomi_data["latitude"] < ylim[1])
        & (tropomi_data["time"] >= startdate)
        & (tropomi_data["time"] <= enddate)
        & (tropomi_data["qa_value"] >= 0.5)
        & (tropomi_data["longitude_bounds"].ptp(axis=2) < 100)
        & (tropomi_data["latitude"] > -60)
    )

    if use_water_obs:
        return np.where(valid_idx)
    else:
        return np.where(valid_idx & (tropomi_data["surface_classification"] != 1))


def filter_blended(blended_data, xlim, ylim, startdate, enddate, use_water_obs=False):
    """
    Description:
        Filter out any data that does not meet the following
        criteria: We only consider data within lat/lon/time bounds,
        that don't cross the antimeridian, and we filter out all
        coastal pixels (surface classification 3) and inland water
        pixels with a poor fit (surface classifcation 2,
        SWIR chi-2 > 20000) (recommendation from Balasus et al. 2023).
        Also, we filter out pixels south of 60S and (optionally) over water.
    Returns:
        numpy array with satellite indices for filtered tropomi data.
    """

    valid_idx = (
        (blended_data["longitude"] > xlim[0])
        & (blended_data["longitude"] < xlim[1])
        & (blended_data["latitude"] > ylim[0])
        & (blended_data["latitude"] < ylim[1])
        & (blended_data["time"] >= startdate)
        & (blended_data["time"] <= enddate)
        & (blended_data["longitude_bounds"].ptp(axis=2) < 100)
        & ~(
            (blended_data["surface_classification"] == 3)
            | (
                (blended_data["surface_classification"] == 2)
                & (blended_data["chi_square_SWIR"][:] > 20000)
            )
        )
        & (blended_data["latitude"] > -60)
    )

    if use_water_obs:
        return np.where(valid_idx)
    else:
        return np.where(valid_idx & (blended_data["surface_classification"] != 1))


def calculate_area_in_km(coordinate_list):
    """
    Description:
        Calculate area in km of a polygon given a list of coordinates
    Arguments
        coordinate_list  [tuple]: list of lat/lon coordinates.
                         coordinates must be in correct polygon order
    Returns:
        int: area in km of polygon
    """

    polygon = Polygon(coordinate_list)

    geod = Geod(ellps="clrk66")
    poly_area, _ = geod.geometry_area_perimeter(polygon)

    return abs(poly_area) * 1e-6


def calculate_superobservation_error(sO, p):
    """
    Returns the estimated observational error accounting for superobservations.
    Using eqn (5) from Chen et al., 2023, https://doi.org/10.5194/egusphere-2022-1504
    Args:
        sO : float
            observational error specified in config file
        p  : float
            average number of observations contained within each superobservation
    Returns:
         s_super: float
            observational error for superobservations
    """
    # values from Chen et al., 2023, https://doi.org/10.5194/egusphere-2022-1504
    r_retrieval = 0.55
    s_transport = 4.5
    s_super = np.sqrt(sO**2 * (((1 - r_retrieval) / p) + r_retrieval) + s_transport**2)
    return s_super

<<<<<<< HEAD
def read_tropomi(filename):
    """
    Read TROPOMI data and save important variables to dictionary.

    Arguments
        filename [str]  : TROPOMI netcdf data file to read

    Returns
        dat      [dict] : Dictionary of important variables from TROPOMI:
                            - CH4
                            - Latitude
                            - Longitude
                            - QA value
                            - UTC time
                            - Time (utc time reshaped for orbit)
                            - Averaging kernel
                            - SWIR albedo
                            - NIR albedo
                            - Blended albedo
                            - CH4 prior profile
                            - Dry air subcolumns
                            - Latitude bounds
                            - Longitude bounds
                            - Vertical pressure profile
    """

    # Initialize dictionary for TROPOMI data
    dat = {}

    # Catch read errors in any of the variables
    try:
        # Store methane, QA, lat, lon, and time
        with xr.open_dataset(filename, group="PRODUCT") as tropomi_data:
            dat["CH4"] = tropomi_data["methane_mixing_ratio_bias_corrected"].values[0, :, :]
            dat["qa_value"] = tropomi_data["qa_value"].values[0, :, :]
            dat["longitude"] = tropomi_data["longitude"].values[0, :, :]
            dat["latitude"] = tropomi_data["latitude"].values[0, :, :]

            utc_str = tropomi_data["time_utc"].values[0,:]
            utc_str = np.array([d.replace("Z","") for d in utc_str]).astype("datetime64[ns]")
            dat["time"] = np.repeat(utc_str[:, np.newaxis], dat["CH4"].shape[1], axis=1)

        # Store column averaging kernel, SWIR and NIR surface albedo
        with xr.open_dataset(filename, group="PRODUCT/SUPPORT_DATA/DETAILED_RESULTS") as tropomi_data:
            dat["column_AK"] = tropomi_data["column_averaging_kernel"].values[0, :, :, ::-1]
            dat["swir_albedo"] = tropomi_data["surface_albedo_SWIR"].values[0, :, :]
            dat["nir_albedo"] = tropomi_data["surface_albedo_NIR"].values[0, :, :]
            dat["blended_albedo"] = 2.4 * dat["nir_albedo"] - 1.13 * dat["swir_albedo"]

        # Store methane prior profile, dry air subcolumns
        with xr.open_dataset(filename, group="PRODUCT/SUPPORT_DATA/INPUT_DATA") as tropomi_data:
            dat["profile_apriori"] = tropomi_data["methane_profile_apriori"].values[0, :, :, ::-1]  # mol m-2
            dat["dry_air_subcolumns"] = tropomi_data["dry_air_subcolumns"].values[0, :, :, ::-1]  # mol m-2
            dat["surface_classification"] = (tropomi_data["surface_classification"].values[0, :, :].astype("uint8") & 0x03).astype(int)

            # Also get pressure interval and surface pressure for use below
            pressure_interval = (tropomi_data["pressure_interval"].values[0, :, :] / 100)  # Pa -> hPa
            surface_pressure = (tropomi_data["surface_pressure"].values[0, :, :] / 100)  # Pa -> hPa

        # Store latitude and longitude bounds for pixels
        with xr.open_dataset(filename, group="PRODUCT/SUPPORT_DATA/GEOLOCATIONS") as tropomi_data:
            dat["longitude_bounds"] = tropomi_data["longitude_bounds"].values[0, :, :, :]
            dat["latitude_bounds"] = tropomi_data["latitude_bounds"].values[0, :, :, :]

        # Store vertical pressure profile
        n1 = dat["CH4"].shape[0]  # length of along-track dimension (scanline) of retrieval field
        n2 = dat["CH4"].shape[1]  # length of across-track dimension (ground_pixel) of retrieval field
        pressures = np.full([n1, n2, 12 + 1], np.nan, dtype=np.float32)
        for i in range(12 + 1):
            pressures[:, :, i] = surface_pressure - i * pressure_interval
        dat["pressures"] = pressures

    # Return an error if any of the variables were not read correctly
    except Exception as e:
        print(f"Error opening {filename}: {e}")
        return None

    return dat

def read_blended(filename):
    """
    Read Blended TROPOMI+GOSAT data and save important variables to dictionary.
    Arguments
        filename [str]  : Blended TROPOMI+GOSAT netcdf data file to read
    Returns
        dat      [dict] : Dictionary of important variables from Blended TROPOMI+GOSAT:
                            - CH4
                            - Latitude
                            - Longitude
                            - Time (utc time reshaped for orbit)
                            - Averaging kernel
                            - SWIR albedo
                            - NIR albedo
                            - Blended albedo
                            - CH4 prior profile
                            - Dry air subcolumns
                            - Latitude bounds
                            - Longitude bounds
                            - Surface classification
                            - Chi-Square for SWIR
                            - Vertical pressure profile
    """
    assert "BLND" in filename, f"BLND not in filename {filename}, but a blended function is being used"

    try:
        # Initialize dictionary for Blended TROPOMI+GOSAT data
        dat = {}

        # Extract data from netCDF file to our dictionary
        with xr.open_dataset(filename) as blended_data:

            dat["CH4"] = blended_data["methane_mixing_ratio_blended"].values[:]
            dat["longitude"] = blended_data["longitude"].values[:]
            dat["latitude"] = blended_data["latitude"].values[:]
            dat["column_AK"] = blended_data["column_averaging_kernel"].values[:, ::-1]
            dat["swir_albedo"] = blended_data["surface_albedo_SWIR"][:]
            dat["nir_albedo"] = blended_data["surface_albedo_NIR"].values[:]
            dat["blended_albedo"] = 2.4 * dat["nir_albedo"] - 1.13 * dat["swir_albedo"]
            dat["profile_apriori"] = blended_data["methane_profile_apriori"].values[:, ::-1]
            dat["dry_air_subcolumns"] = blended_data["dry_air_subcolumns"].values[:, ::-1]
            dat["longitude_bounds"] = blended_data["longitude_bounds"].values[:]
            dat["latitude_bounds"] = blended_data["latitude_bounds"].values[:]
            dat["surface_classification"] = (blended_data["surface_classification"].values[:].astype("uint8") & 0x03).astype(int)
            dat["chi_square_SWIR"] = blended_data["chi_square_SWIR"].values[:]

            # Remove "Z" from time so that numpy doesn't throw a warning
            utc_str = blended_data["time_utc"].values[:]
            dat["time"] = np.array([d.replace("Z","") for d in utc_str]).astype("datetime64[ns]")

            # Need to calculate the pressure for the 13 TROPOMI levels (12 layer edges)
            pressure_interval = (blended_data["pressure_interval"].values[:] / 100)  # Pa -> hPa
            surface_pressure = (blended_data["surface_pressure"].values[:] / 100)    # Pa -> hPa
            n = len(dat["CH4"])
            pressures = np.full([n, 12 + 1], np.nan, dtype=np.float32)
            for i in range(12 + 1):
                pressures[:, i] = surface_pressure - i * pressure_interval
            dat["pressures"] = pressures

        # Add an axis here to mimic the (scanline, groundpixel) format of operational TROPOMI data
        # This is so the blended data will be compatible with the TROPOMI operators
        for key in dat.keys():
            dat[key] = np.expand_dims(dat[key], axis=0)

    except Exception as e:
        print(f"Error opening {filename}: {e}")
        return None

    return dat


def read_and_filter_satellite(
    filename,
    satellite_str,
    gc_startdate,
    gc_enddate,
    xlim,
    ylim,
):
    # Read TROPOMI data
    assert satellite_str in ["BlendedTROPOMI", "TROPOMI", "Other"], "satellite_str  is not one of BlendedTROPOMI, TROPOMI, or Other"
    if satellite_str  == "BlendedTROPOMI":
        satellite = read_blended(filename)
    elif satellite_str  == "TROPOMI":
        satellite = read_tropomi(filename)
    else:
        satellite = ...
        print("Other data source is not currently supported --HON")

    # If empty, skip this file
    if satellite == None:
        print(f"Skipping {filename} due to file processing issue.")
        return satellite

    # Filter the data
    if satellite_str  == "BlendedTROPOMI":
        # Only going to consider blended data within lat/lon/time bounds and wihtout problematic coastal pixels
        sat_ind = filter_blended(satellite, xlim, ylim, gc_startdate, gc_enddate)
    elif satellite_str  == "TROPOMI":
        # Only going to consider TROPOMI data within lat/lon/time bounds and with QA > 0.5
        sat_ind = filter_tropomi(satellite, xlim, ylim, gc_startdate, gc_enddate)
    else:
        sat_ind = ...
        print("Other data source filtering is not currently supported --HON")

    return satellite, sat_ind

def get_posterior_emissions(prior, scale, species):
=======

def get_posterior_emissions(prior, scale):
>>>>>>> e64b99b0
    """
    Function to calculate the posterior emissions from the prior
    and the scale factors. Properly accounting for no optimization
    of the soil sink.
    Args:
        prior  : xarray dataset
            prior emissions
        scales : xarray dataset scale factors
    Returns:
        posterior : xarray dataset
            posterior emissions
    """
    # keep attributes of data even when arithmetic operations applied
    xr.set_options(keep_attrs=True)

    # we do not optimize soil absorbtion in the inversion. This
    # means that we need to keep the soil sink constant and properly
    # account for it in the posterior emissions calculation.
    # To do this, we:

    # make a copy of the original soil sink
<<<<<<< HEAD
    prior_soil_sink = prior[f"Emis{species}_SoilAbsorb"].copy()
    
    # remove the soil sink from the prior total before applying scale factors
    prior[f"Emis{species}_Total"] = prior[f"Emis{species}_Total"] - prior_soil_sink
    
=======
    prior_soil_sink = prior["EmisCH4_SoilAbsorb"].copy()

    # remove the soil sink from the prior total before applying scale factors
    prior["EmisCH4_Total"] = prior["EmisCH4_Total"] - prior_soil_sink

>>>>>>> e64b99b0
    # scale the prior emissions for all sectors using the scale factors
    posterior = prior.copy()
    for ds_var in list(prior.keys()):
        if "EmisCH4" in ds_var:
            posterior[ds_var] = prior[ds_var] * scale["ScaleFactor"]

    # But reset the soil sink to the original value
<<<<<<< HEAD
    posterior[f"Emis{species}_SoilAbsorb"] = prior_soil_sink
    
=======
    posterior["EmisCH4_SoilAbsorb"] = prior_soil_sink

>>>>>>> e64b99b0
    # Add the original soil sink back to the total emissions
    posterior[f"Emis{species}_Total"] = posterior[f"Emis{species}_Total"] + prior_soil_sink
    return posterior


def get_strdate(current_time, date_threshold):
    # round observation time to nearest hour
    strdate = current_time.round("60min").strftime("%Y%m%d_%H")
    # Unless it equals the date threshold (hour 00 after the inversion period)
    if strdate == date_threshold:
        strdate = current_time.floor("60min").strftime("%Y%m%d_%H")

    return strdate


def filter_prior_files(filenames, start_date, end_date):
    """
    Filter a list of HEMCO diagnostic files based on the specified date range.
    """
    # Parse the input dates
    start_date = datetime.strptime(start_date, "%Y%m%d")
    end_date = datetime.strptime(end_date, "%Y%m%d") - timedelta(days=1)

    filtered_files = []
    for file in filenames:
        # Extract the date part from the filename
        date_str = file.split(".")[1]
        file_date = datetime.strptime(date_str, "%Y%m%d%H%M")

        # Check if the file date is within the specified range
        if start_date <= file_date <= end_date:
            filtered_files.append(file)

    return filtered_files


def get_mean_emissions(start_date, end_date, prior_cache_path):
    """
    Calculate the mean emissions for the specified date range.
    """
    # find all prior files in the specified date range
    prior_files = [
        f for f in os.listdir(prior_cache_path) if "HEMCO_sa_diagnostics" in f
    ]
    prior_files = filter_prior_files(prior_files, str(start_date), str(end_date))
    hemco_diags = [
        xr.load_dataset(os.path.join(prior_cache_path, f)) for f in prior_files
    ]

    # concatenate all datasets and aggregate into the mean prior
    # emissions for the specified date range
    prior_ds = xr.concat(hemco_diags, dim="time")
    return prior_ds.mean(dim=["time"])


def get_period_mean_emissions(prior_cache_path, period, periods_csv_path):
    """
    Calculate the mean emissions for the specified kalman period.
    """
    period_df = pd.read_csv(periods_csv_path)
    period_df = period_df[period_df["period_number"].astype(int) == int(period)]
    period_df = period_df.reset_index(drop=True)
    start_date = str(period_df.loc[0, "Starts"])
    end_date = str(period_df.loc[0, "Ends"])
    return get_mean_emissions(start_date, end_date, prior_cache_path)<|MERGE_RESOLUTION|>--- conflicted
+++ resolved
@@ -1,13 +1,11 @@
 import os
+import sys
 import pickle
 from datetime import datetime, timedelta
 import numpy as np
 import xarray as xr
-<<<<<<< HEAD
-=======
 import cartopy
 import cartopy.crs as ccrs
->>>>>>> e64b99b0
 from shapely.geometry.polygon import Polygon
 import matplotlib.dates as mdates
 import matplotlib.pyplot as plt
@@ -465,7 +463,6 @@
     s_super = np.sqrt(sO**2 * (((1 - r_retrieval) / p) + r_retrieval) + s_transport**2)
     return s_super
 
-<<<<<<< HEAD
 def read_tropomi(filename):
     """
     Read TROPOMI data and save important variables to dictionary.
@@ -623,6 +620,7 @@
     gc_enddate,
     xlim,
     ylim,
+    use_water_obs
 ):
     # Read TROPOMI data
     assert satellite_str in ["BlendedTROPOMI", "TROPOMI", "Other"], "satellite_str  is not one of BlendedTROPOMI, TROPOMI, or Other"
@@ -631,8 +629,8 @@
     elif satellite_str  == "TROPOMI":
         satellite = read_tropomi(filename)
     else:
-        satellite = ...
         print("Other data source is not currently supported --HON")
+        sys.exit(1)
 
     # If empty, skip this file
     if satellite == None:
@@ -642,21 +640,19 @@
     # Filter the data
     if satellite_str  == "BlendedTROPOMI":
         # Only going to consider blended data within lat/lon/time bounds and wihtout problematic coastal pixels
-        sat_ind = filter_blended(satellite, xlim, ylim, gc_startdate, gc_enddate)
+        sat_ind = filter_blended(satellite, xlim, ylim, 
+                                 gc_startdate, gc_enddate, use_water_obs)
     elif satellite_str  == "TROPOMI":
         # Only going to consider TROPOMI data within lat/lon/time bounds and with QA > 0.5
-        sat_ind = filter_tropomi(satellite, xlim, ylim, gc_startdate, gc_enddate)
+        sat_ind = filter_tropomi(satellite, xlim, ylim, 
+                                 gc_startdate, gc_enddate, use_water_obs)
     else:
-        sat_ind = ...
         print("Other data source filtering is not currently supported --HON")
+        sys.exit(1)
 
     return satellite, sat_ind
 
 def get_posterior_emissions(prior, scale, species):
-=======
-
-def get_posterior_emissions(prior, scale):
->>>>>>> e64b99b0
     """
     Function to calculate the posterior emissions from the prior
     and the scale factors. Properly accounting for no optimization
@@ -678,19 +674,11 @@
     # To do this, we:
 
     # make a copy of the original soil sink
-<<<<<<< HEAD
     prior_soil_sink = prior[f"Emis{species}_SoilAbsorb"].copy()
     
     # remove the soil sink from the prior total before applying scale factors
     prior[f"Emis{species}_Total"] = prior[f"Emis{species}_Total"] - prior_soil_sink
     
-=======
-    prior_soil_sink = prior["EmisCH4_SoilAbsorb"].copy()
-
-    # remove the soil sink from the prior total before applying scale factors
-    prior["EmisCH4_Total"] = prior["EmisCH4_Total"] - prior_soil_sink
-
->>>>>>> e64b99b0
     # scale the prior emissions for all sectors using the scale factors
     posterior = prior.copy()
     for ds_var in list(prior.keys()):
@@ -698,13 +686,8 @@
             posterior[ds_var] = prior[ds_var] * scale["ScaleFactor"]
 
     # But reset the soil sink to the original value
-<<<<<<< HEAD
     posterior[f"Emis{species}_SoilAbsorb"] = prior_soil_sink
     
-=======
-    posterior["EmisCH4_SoilAbsorb"] = prior_soil_sink
-
->>>>>>> e64b99b0
     # Add the original soil sink back to the total emissions
     posterior[f"Emis{species}_Total"] = posterior[f"Emis{species}_Total"] + prior_soil_sink
     return posterior
