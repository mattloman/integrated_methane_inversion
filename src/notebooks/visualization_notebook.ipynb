--- conflicted
+++ resolved
@@ -314,12 +314,7 @@
     "    return (\"%.1f%%\" % pct) if pct > 15 else \"\"\n",
     "\n",
     "# extract sector names\n",
-<<<<<<< HEAD
-    "sector_list = [var for var in list(posterior_ds.keys()) if f\"Emis{species}\" in var]\n",
-    "sector_list.remove(f\"Emis{species}_Total\")\n",
-=======
-    "sector_list = [var for var in list(posterior_ds.keys()) if \"EmisCH4\" in var and \"Total\" not in var]\n",
->>>>>>> 755278aa
+    "sector_list = [var for var in list(posterior_ds.keys()) if f\"Emis{species}\" in var and \"Total\" not in var]\n",
     "\n",
     "# calculate total emissions for each sector and print\n",
     "emission_types = {}\n",
