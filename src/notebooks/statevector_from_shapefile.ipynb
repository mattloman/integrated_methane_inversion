{
 "cells": [
  {
   "cell_type": "markdown",
   "metadata": {},
   "source": [
    "# Generate state vector netcdf file from shape file"
   ]
  },
  {
   "cell_type": "markdown",
   "metadata": {},
   "source": [
    "Use this notebook to create an IMI state vector file for an irregular region of interest using a shape file for the region.\n",
    "\n",
    "- Step 1: Upload the shape file to EC2\n",
    "- Step 2: Copy the path to the shape file into the configuration file (config.yml)\n",
    "- Step 3: Open this notebook (instructions: https://docs.aws.amazon.com/dlami/latest/devguide/setup-jupyter.html)\n",
    "- Step 4: Run the notebook\n",
    "- Step 5: When satisfied with the state vector, set save switch in final cell to True and save the netcdf\n",
    "\n",
    "Example here is for the Permian Basin."
   ]
  },
  {
   "cell_type": "code",
   "execution_count": 1,
   "metadata": {},
   "outputs": [],
   "source": [
    "import sys\n",
    "import xarray as xr \n",
    "import numpy as np\n",
    "import fiona\n",
    "import regionmask\n",
    "import xesmf as xe\n",
    "import geopandas as gpd\n",
    "import pandas as pd\n",
    "import cartopy.crs as ccrs\n",
    "from sklearn.cluster import KMeans\n",
    "import colorcet as cc\n",
    "import matplotlib.pyplot as plt\n",
    "import yaml\n",
    "import warnings; warnings.filterwarnings(action='ignore')\n",
    "sys.path.append('/home/ubuntu/integrated_methane_inversion/src/')\n",
    "from utilities.utils import download_landcover_files, download_hemcodiags_files\n",
    "%matplotlib inline"
   ]
  },
  {
   "cell_type": "markdown",
   "metadata": {},
   "source": [
    "## Setup"
   ]
  },
  {
   "cell_type": "code",
   "execution_count": 2,
   "metadata": {},
   "outputs": [],
   "source": [
    "# Read config file\n",
    "config = yaml.load(open(\"/home/ubuntu/integrated_methane_inversion/config.yml\"), Loader=yaml.FullLoader)"
   ]
  },
  {
   "cell_type": "code",
   "execution_count": 3,
   "metadata": {},
   "outputs": [
    {
     "name": "stdout",
     "output_type": "stream",
     "text": [
      "Successfully downloaded landcover files\n"
     ]
    }
   ],
   "source": [
    "# Download landcover files from s3 if not already present\n",
    "download_landcover_files(config)\n",
    "download_hemcodiags_files(config)"
   ]
  },
  {
   "cell_type": "code",
   "execution_count": 4,
   "metadata": {},
   "outputs": [
    {
     "data": {
      "text/html": [
       "<div>\n",
       "<style scoped>\n",
       "    .dataframe tbody tr th:only-of-type {\n",
       "        vertical-align: middle;\n",
       "    }\n",
       "\n",
       "    .dataframe tbody tr th {\n",
       "        vertical-align: top;\n",
       "    }\n",
       "\n",
       "    .dataframe thead th {\n",
       "        text-align: right;\n",
       "    }\n",
       "</style>\n",
       "<table border=\"1\" class=\"dataframe\">\n",
       "  <thead>\n",
       "    <tr style=\"text-align: right;\">\n",
       "      <th></th>\n",
       "      <th>geometry</th>\n",
       "    </tr>\n",
       "  </thead>\n",
       "  <tbody>\n",
       "    <tr>\n",
       "      <th>0</th>\n",
       "      <td>POLYGON ((-100.54152 33.84438, -100.50482 33.6...</td>\n",
       "    </tr>\n",
       "  </tbody>\n",
       "</table>\n",
       "</div>"
      ],
      "text/plain": [
       "                                            geometry\n",
       "0  POLYGON ((-100.54152 33.84438, -100.50482 33.6..."
      ]
     },
     "execution_count": 4,
     "metadata": {},
     "output_type": "execute_result"
    }
   ],
   "source": [
    "# Open shape file with geopandas\n",
    "shape = gpd.read_file(config['ShapeFile'])\n",
    "shape"
   ]
  },
  {
   "cell_type": "code",
   "execution_count": 5,
   "metadata": {},
   "outputs": [],
   "source": [
    "# Define min/max latitude and longitude for inversion domain\n",
    "bufferdeg = config['BufferDeg']\n",
    "bounds = shape.bounds\n",
    "lon_min = bounds['minx'][0] - bufferdeg\n",
    "lon_max = bounds['maxx'][0] + bufferdeg\n",
    "lat_min = bounds['miny'][0] - bufferdeg\n",
    "lat_max = bounds['maxy'][0] + bufferdeg\n",
    "\n",
    "# Create lat/lon grid (can increase dlon, dlat if the regridding in next steps is slow)\n",
    "dlon = 0.01\n",
    "dlat = 0.01\n",
    "lon = np.arange(lon_min, lon_max+dlon, dlon)\n",
    "lat = np.arange(lat_min, lat_max+dlat, dlat)\n",
    "\n",
    "# Inversion spatial resolution\n",
    "if config['Res'] == '0.25x0.3125':\n",
    "    lat_res = 0.25\n",
    "    lon_res = 0.3125\n",
    "elif config['Res'] == '0.5x0.625':\n",
    "    lat_res = 0.5\n",
    "    lon_res = 0.625"
   ]
  },
  {
   "cell_type": "markdown",
   "metadata": {},
   "source": [
    "## Create region of interest mask from shape file"
   ]
  },
  {
   "cell_type": "code",
   "execution_count": 6,
   "metadata": {},
   "outputs": [
    {
     "data": {
      "image/png": "iVBORw0KGgoAAAANSUhEUgAAATgAAADnCAYAAACKYEokAAAAOXRFWHRTb2Z0d2FyZQBNYXRwbG90bGliIHZlcnNpb24zLjMuNCwgaHR0cHM6Ly9tYXRwbG90bGliLm9yZy8QVMy6AAAACXBIWXMAAAsTAAALEwEAmpwYAAAa3ElEQVR4nO3daZBV1b338e/fBg2DBJBGCUhAAyISBSEgaAShClHuoz6OINdEnC4qopjSOCUqmmiRq1GJCIpDNE7YV40PNJh6wImEBkFRaJAIRKSBVIvNkCg00P2/L86hPUAPp7v3mfb+fap24Z7XedE/19prrb3N3RERCaNDMl0AEZFUUcCJSGgp4EQktBRwIhJaCjgRCa0mte0cMWKEb9myJV1lEZEaLF269G13H9GYa5x5Rgv/uqwiuft9Wt7o+2WDWgNuy5YtLFmyJF1lEZEamFm7xl7j67IKFr/dOalj8zp83uj7ZYNaA05EwsOBSiozXYy0UsCJRITj7PHkmqhhoYATiRDV4EQklBynImJTMxVwIhFSiQJORELIgQoFnIiElWpwIhJKDuzRMzgRCSPH1UQVkZByqIhWvingRKIiNpMhWhRwIpFhVGCZLkRaKeBEIiLWyaCAE5EQio2DU8CJSEhVqgYnImGkGpyIhJZjVETsKwXR+rUiEVfpltRSFzN7xsxKzWxFDfvNzB4zszVm9qmZnXzA/jwz+9jMZgX006qlgBOJCMfY7XlJLUl4Dqjtmw1nAd3iyzXAEwfsvxFY1YCfUS8KOJGIiA30PSSppc5rub8PlNVyyLnA8x5TBLQ2sw4AZtYJGAnMaPyvqp2ewYlESD06GdqZWeIXp5509yfrcauOwIaE9ZL4ts3AI8CtwOH1uF6DKOBEIsLdqPCkG21b3L1fI25XXZK6mf0HUOruS81sSCOunxQ1UUUipBJLaglACXB0wnonYBNwKnCOmX0BvAIMNbM/BXHD6ijgRCIi1snQJKklAG8BP4v3pp4CbHf3ze5+u7t3cvcuwChgvrv/ZxA3rI6aqCIRsa+TIQhm9jIwhNizuhLgbqApgLtPAwqBs4E1wLfA2EBuXE8KOJEIqQhoqpa7j65jvwPX13HMu8C7gRSoBgo4kYiI4kwGBZxIhFQm34saCgo4kYiITbZXwIlICDnGnuSmYYWGAk4kItypz0DfUFDAiURGYIN4c4YCTiQiHNXgRCTE1MkgIqHkJPcyyzBRwIlEROyzgdH6k4/WrxWJNH34WURCytFMBhEJMdXgRCSU3E01OBEJp1gng6ZqiUgo1eubDKGggBOJiFgng57BiUhIaSaDiISSZjKISKgF9dGZXKGAE4kId9hTqYATkRCKNVEVcCISUprJICKhpGEiIhJiaqKKSIjpmwwiEkqxXlTNRRWRENJAXxEJNTVRRSSU1IsqIqGmXlQRCSV3Y68CTkTCSk1UEQmlKD6Di1Z9VSTiKt2SWupiZs+YWamZrahhv5nZY2a2xsw+NbOT49uPNrN3zGyVmRWb2Y0B/8T9KOBEImLfOLggAg54DhhRy/6zgG7x5Rrgifj2vcAv3P144BTgejPr2eAfVQcFnEiEVGJJLXVx9/eBsloOORd43mOKgNZm1sHdN7v7R/Fr/AtYBXQM4KdVS8/gRCLCHfam74WXHYENCesl8W2b920wsy5AH2BRqgqhgBOJkHp0MrQzsyUJ60+6+5P1uFV1N/KqnWYtgf8BbnL3HfW4br0o4EQiop5zUbe4e79G3K4EODphvROwCcDMmhILtxfd/fVG3KNOegYnEiHultQSgLeAn8V7U08Btrv7ZjMz4Glglbs/HMSNaqManEiEBDXZ3sxeBoYQa8qWAHcDTQHcfRpQCJwNrAG+BcbGTz0VuAxYbmbL4tvucPfCQAp2AAWcSES4BzfQ191H17Hfgeur2b6A6p/PpYQCTiQyjAp9NlBEwiqg52s5QwEnEhFRnIuqgBOJCo89h4sSBVwWO+axhzJdhP2sm/CLTBdBGkmvLJeMy7Zg26c+5VIYZh9XJ4NkWraGW33t+x0KuuyiJqpkTFjCTbJX1HpRo1VfzWJhDbew/q5c5J7WqVpZQTW4LKAQkHTRMBFJK4WbpJOewYlIKDlGpXpRJV1Ue5N0i1gFTgGXKQo3STuPXi+qAi4DohRuGgeXZSJWhVPApVmUwk2yj2pwkhIKNsk0ByorFXASMIWbZAUHVIOToCjYJNtoHJw0moJNspYCThpD4fYd9aBmm3DNM02GAi5ACjfJeqrBiUgoObh6UaUhVHuT3KCAE5GwUhNVpPHUwZClFHBSX2qeSk7I0YG+ZtYduAX4IQmZ5e5D6zpXASeBU+0te+XoQN/XgGnAU0BFfU5UwIlESW72ou519ycacqICTgKjmlv2s9yswf0/M7sOeAMo37fR3cvqOlEBJ4FQuOUAJ1c7GX4e//eWhG0OHFPXiQo4aRQFWy6xnOxkcPeuDT1XAScNpnDLQTlYgzOzpsC1wOnxTe8C0919T13nRusTOymiP3TJGZVJLtnlCaAvMDW+9I1vq5NqcNJg+8b/KeBzRI6OgwN+4u4nJazPN7NPkjlRNThptGMee0iDnXOEeXJLndcxe8bMSs1sRQ37zcweM7M1ZvapmZ2csG+Ema2O77stiWJXmNmxCecfQ5Lj4RRwEhgFXQ7wJJe6PQeMqGX/WUC3+HIN8SalmeUBj8f39wRGm1nPOu51C/COmb1rZu8B84Gkmg0KuIComfYdhVz4ufv7QG3j0M4FnveYIqC1mXUA+gNr3H2du+8GXokfW9u95hELygnx5Th3fyeZcirgJCUUctmpHk3Udma2JGG5pp636ghsSFgviW+rafvBZTUbGv/3fGAk8CPgWGBkfFud1MkgEhVOfaZqbXH3fo24W3U38lq2V2cwsebo/6nhnNfrKoQCLkDrJvxCNZcExzz2kJru2SZ94+BKgKMT1jsBm4BDa9h+EHe/O/7v2IYWQgEnEiFpnIv6FjDezF4BBgDb3X2zmX0FdDOzrsBGYBRwaW0XMrObq9m8HVjq7stqO1fP4AKmGotktYB6Uc3sZWAhcJyZlZjZlWY2zszGxQ8pBNYBa4i95ug6AHffC4wH3gZWATPdvbiO2/UDxvHdM7xrgCHAU2Z2a20nqgaXAmqqfkfN1CwTUA3O3UfXsd+B62vYV0gsAJN1BHCyu/8bwMzuBgqITd1aCkyu6UQFnEhEJDuINwt1BnYnrO8BfujuO82svIZzADVRU0a1FslKlZbckl1eAorM7O547e2vwMtm1gJYWduJCjhJOTXXs0dQU7XSyd3vA64GthHrXBjn7pPc/Rt3H1PbuQq4FFItTrJOcFO10q0ZsMPdHwHWx3th66SASzGFnGSNJGtv2VaDizdLfwncHt/UFPhTMucq4NJAIadmatbIzRrc/wXOAb4BcPdNwOHJnKiASxOFnGQDq0xuyTK748NOHCDeuZAUBVwarZvwCwWdSD2YmQGzzGw6sTeSXA38f2KDh+ukgMuAqIacmqlZIMeaqPGa23nEBvb+D3Ac8Gt3n5LM+RromyH7Qk5/9JI2WdiBkKSFwDZ3v6XOIw+ggMswBZ2kVW4G3BnAf5nZeuIdDQDufmJdJyrgskRUgk5zUzMsNwPurIaeqIDLMol//GEPO0kvIyt7SOvk7usbeq4CLosFXdPJlsBULS5DcvcZXIMp4CJEtUPJ0SZqgyngIioqz/zkABELOI2Di7hMDT5WsGZGLs5FbQzV4ARQjS4yQhReyVANTvajh/8h5jk7F7XBFHByEIVciOXYVK3GUsBJtRRy4RS1Z3AKOKlRqjsg9LwvAyJWg1Mng9RJ4+dCImThlQzV4KRe1HRNv1/+8peBXMeIXhNVNTipNw0pSR93Z/LkGr9rXG9hCq9kqAYnDaY3FKeemfGXv/wluAtG7BmcAk4aTSGXWrt27QruYhELODVRJRAN6YhQMCbnpJNOCuZCIXu+lgwFnASuuuDS87qG69y5c3AXU8CJBE+1tewQpmlYyVDAiWS5rVu3BnYtNVFFJCvMmjWLmTNnsm7dumAuGLIOhGQo4ESy1Jw5c3jhhReCvWjEAk7DRESyVN++fWnVqlVg14viTAYFnEgWeuedd/jtb3/LxIkT2bNnT2DXtUpPaqnzOmYjzGy1ma0xs9uq2d/GzN4ws0/NbLGZ9UrYN9HMis1shZm9bGbfC+wHHkABJ5Jlpk6dymWXXcZDDz3EPffcQ5MmAT1JSnaQbx35ZmZ5wOPEvlfaExhtZj0POOwOYFn848w/Ax6Nn9sRmAD0c/deQB4wqvE/rnp6BieSJebNm8fkyZNZv3497733Hscee2zg9wio+dkfWOPu6wDM7BXgXGBlwjE9gQcA3P0zM+tiZkfG9zUBmpnZHqA5sCmQUlVDNTiRDPvyyy8ZPXo0V155JaNHj2bJkiUpCTcgqKlaHYENCesl8W2JPgHOBzCz/sAPgU7uvhH4b+BLYDOw3d0DnGy7PwWcSCN98MEHzJgxg/Lycq699lrMjK+//rraY8vLy5k9ezY33XQTgwcP5uKLL6Z3794cd9xxFBcXc/nll9OyZcuUlbUenQztzGxJwnJN4mWqufSBsfgg0MbMlgE3AB8De82sDbHaXlfgB0ALM/vPgH9mFTVRRRpp4sSJLF26lA8//JBDDz0UgHHjxlFQUADAxo0badq0KQUFBVx33XX7nfvwww/z+OOPk5+fn57CJt9E3eLu/WrYVwIcnbDeiQOame6+AxgLYGYG/CO+nAn8w92/iu97HRgE/CnpktWDAk6kkaZMmcKgQYN46qmncI8lSEFBAd26dePzzz+nY8cDW28wevRopk+fzuGHH56+gnpgU7U+BLqZWVdgI7FOgksTDzCz1sC37r4buAp43913mNmXwClm1hzYCQwDlgRSqmqoiSrSSCeddBJt2rSpCrfbb7+d3bt389prrx107IwZMygrK+Oll15Kb7gR3Dg4d98LjAfeBlYBM9292MzGmdm4+GHHA8Vm9hmx3tYb4+cuAgqAj4DlxDLoyeB/bYxqcCINUF5eznnnncfvfvc7evXqxcKFC+nRowcA7du354033uCSSy4BoEuXLrz55pvBvfaoMTyYblR3LwQKD9g2LeG/FwLdajj3buDuQApSBwWcSAM88sgjzJ07l7lz57Jy5Uq6du3KqFGj+Nvf/sZdd93FN998Q7Nmzfjkk0/o1q3av/OMCNMshWQo4EQaYNiwYQC0adOGsWPHYmb8/e9/p6ysDIj1rJ522mmZLOLBIjjZXs/gROpp5syZtG3blg4dOjB9+nSOOOIIioqKqsLtwQcfzL5wi7PK5JawUA1OpA7uzs6dO/nss8+49957eeuttzj//PPZvHkz99xzDytXxgbwv/rqq1x44YUcckj21hvCFF7JUMCJ1GH8+PFMnTp1v22vv/46ACtXrmT8+PHce++9tG3bNhPFS54TWCdDrlDAidSirKyMqVOn0qpVK3bs2AHEeklLS0sB+Otf/8qgQYMyWcR6iVonQ/bWpUWyQKtWrbjllluqwm3IkCGUlpbSo0cPioqKcircAH02UES+06RJEx588EG++uornnvuOd59910g1kvarl27zBaunvYN9I0S1eBEEkybNo0jjzySjh07YmYMHz6cyZMnM2vWrKqhIStWrMi5cAPAk3vZZTIvvMwVCjiRBG3atKG0tJRNm2Jzx1u2bMntt9/OxIkTmTdvHvfddx8nnHBChkvZCBFroirgRBJccskluDvXXnstQ4cOZfz48axatYo777wToOrfXBW1bzLoGZxINR566CGmTZtW1SwF2LJlC7E3/+QoB0LU/EyGanAi1WjWrBmdOnWiefPmALzwwgscccQRGS5VACLWRFUNTqQa7s6kSZP49ttvOf744xkzZkymixSIMDU/k6EanETaokWLePTRR6ve5bbP4sWL+eKLL4BYz2pON00TRK0XVTU4ibTNmzdz0003sWLFCp566inmzZvHl19+SWFhIf/+979p27Ytp59+eqaLGYyQNT+ToYCTSDvnnHOA2Jt2ly5dyscff7zf/ilTpmSiWCkRG+gbrYRTE1Ui7eWXX67678RwO/LI2Cc8zz333LSXKaUqk1xCQjU4ibRRo0bRokULNm3aREFBAUVFRezcuZNt27bRtWtXWrRokekiBipqNbhaA279+vU899xz9OnThyVLlnDmmWfSqVOndJVNJOXy8vI477zzALjuuuuoqKhg0KBBLF68mIsuuiizhQuansHtr1mzZhQWFjJ27Fgg9maF4uJihZyE1syZM1m8eDFA6GpvEK4e0mTU+gyuffv2zJw5k40bNzJs2DB27NhR9aI/kbBZvXo1d9xxB8cccwwAe/fuzXCJUsA9uSUkkupk+MEPfsDbb78NwI033pjSAolkytq1a9m2bRsLFiwAYm8NCRWP3jcZku5FzcvLY9asWbRu3fqgQZEiYdCiRQu2bdvGwIEDAQ4aMhIKqsHVbOTIkbRs2TJ8/2cTIfbMGaBnz54AVTMZQiVic1HrPQ7u1ltv5ZJLLmHt2rXs3r2bFStWYGYMGjSILVu2pKKMImnRv3//qilaV111FQA7d+7McKmCZZWVSS1hUe+Au+GGG7jqqqsYMGAAhx12GD/+8Y8BWLhwIfn5+VRUVAReSJF06dOnD2VlZQwfPhyAuXPnZrhEAXIiN9C3QTMZbr75ZkpKSiguLsbdWbVqFVOmTKF79+5MnDiRPXv2BF1OkbRo0qQJP/3pT9m1axcAl19+eWYLFCDDMU9uCYsGT9X63ve+V/WsokePHowfP54PPviA5cuXM2HCBHVESM7Kz8/ntttuq/qaVqiaqepkaLj27dvz5ptvMmfOnKrBkiK55oknnmDTpk3ceuutADzzzDMZLlGAFHCN8/3vf5/TTjuN++67j/Xr1wd9eZGUu+GGGzjqqKOq1n/9619nsDQB0jO4YLz44ovMnj2bLl26qNNBcs7vf/97vv76a/Lz8xkzZgxlZWWZLlJg1IvaSGvXrt1v/Yorrgj6FiIplZeXxwsvvADEvrIFUFJSkskiBSTJ5qmaqDXr27cv8N2LAlu3bh30LURS7uKLL6Znz55s374diLVKcp6jgGuMzz//nO3bt9O/f3+uv/56du/ezcMPPxzkLUTSwszo378/K1euBODpp5/OcIkComdwDbNt2zaGDx/O9OnTWbRoEWZG06ZNycvLC+oWIml19dVX88ADDwDfveE31wU1Ds7MRpjZajNbY2a3VbO/jZm9YWafmtliM+uVsK+1mRWY2WdmtsrMBgb8M6sEFnBTpkzhjDPO4JprrgnqkiIZNWjQILp27QpQ9YaRnBdAE9XM8oDHgbOAnsBoM+t5wGF3AMvc/UTgZ8CjCfseBea6ew/gJGBVQL/uIIEF3NatW+nWrVtQlxPJCs8++yx//OMfadmyZe4PXneHisrkltr1B9a4+zp33w28Ahz48YqewLzYbf0zoIuZHWlmrYDTgafj+3a7+7YAf+V+Agu43r178/777wd1OZGsMHjwYI466ij69u0bjm+jJl+Da2dmSxKWxKZZR2BDwnpJfFuiT4DzAcysP/BDoBNwDPAV8KyZfWxmM8wsZa9ODizgVq9eTevWrfnqq69qPOaOO+6gsLAwqFuKpMWGDRvo2PHAv98clXzAbXH3fgnLkwlXqS7pD6zePgi0MbNlwA3Ax8BeYp9JOBl4wt37AN8ABz3DC0pgAXfqqafyyiuv0LlzZ5599tmD9r/++us88MADbNu2LahbiqTF3r17adq0aaaL0XgOVHpyS+1KgKMT1jsBm/a7lfsOdx/r7r2JPYPLB/4RP7fE3RfFDy0gFngpEVjA7XsL6q5du7jiiito27Ytq1ev5l//+hc///nPueCCCwC49NJLg7qlSFrMnDmTYcOGZboYAXDwyuSW2n0IdDOzrmZ2KDAKeCvxgHhP6aHx1auA9+Oh909gg5kdF983DFgZ3G/cX2DfRW3evDmnnnoqS5Ysoby8nK1bt9KjR4/9jpk2bRrffvstzZs3D+q2Iim1du1aVqxYwYUXXpjpojSek0wHQt2Xcd9rZuOBt4E84Bl3LzazcfH904DjgefNrIJYgF2ZcIkbgBfjAbgOGNvoQtUgsBrcYYcdxoIFC9i1axfuzpVXXnnQ/nHjxpGfn8+cOXOCuq1ISv3hD3/g6quvrnqdec4LaCaDuxe6e3d3P9bdfxPfNi0ebrj7Qnfv5u493P18d9+acO6y+HO9E939vMR9QUvJZHuAGTNm8MEHH1Stl5eXM3ToUI499limT5+eqtuKBKa0tJTnn38+XGM7NVUrOKeddhrLly+vWp8/fz7Lly/nz3/+M2ZGUVFRKm8v0ij3338/Y8aMoXPnzpkuSkA02T5wvXr1wt1xd9555x3OOuusqn0DBw5k1qxZeqWSZJ2FCxfy2muv8atf/SrTRQmOA5WVyS0hkfKASzRkyBAKCwtxdyorKykoKGDSpEl07tyZiy66iLFjx4bza+KSU/aNBHjsscfIz8/PdHGCFbEaXGC9qPVlZlxwwQVccMEFLFq0iFNOOQWAk08+mcGDB3PiiSdmqmgScZMmTaJXr15cdNFFmS5KwDyQXtRckrGAS7Tv04MAEyZMoGXLlvTu3Ztp06ZxwgknZLBkEjV79+5l+vTpIf2qPXjdY9xCJa1N1Jo0b96cysrKqoe53bt3Z8GCBfTr109TuyStioqK6Ny5c4g6Fg4QzEyGnJEVNTiINVm/+OILunfvzkcffQTEnoWMHDky99/iIDmjsLCQs88+O9PFSJ2I/S1lRQ1uHzNj0aLYFLXLLruM9u3bA7ExdCLpEOqAc1cvaqa1bduWyZMns3r1akpLS4HYLAiRVNu4cSMbNmyo6vAKpYj1omZdwAHcfPPNVZP3AYqLizNYGomKOXPmMHz48BC/Zt/xioqklrDIyoDLy8vjkUce4Sc/+UnVukiqzZ49m5EjR2a6GKkT3OuSckZWBtw+jz76KD/60Y8oKipi69aUzccVoby8nPnz53PmmWdmuiipFczrknJGVgfcgAED6NOnD2PHjqVt27bcddddmtYlKbFgwQKOP/748M1cSOCAV3pSS1hkdcAdcsghvPrqq9x5550A/OY3v2HYsGEUFRXRoUMHevXqxZ49ezJcSgmDUPee7uOBvfAyZ2R1wEFs6Mj9999f1aP63nvvMXDgQP75z39SXFzMSy+9lOESShgsW7aMAQMGZLoYKRe1TgarbRCtmS1JY1lEpGZb3H1EYy5gZnOBdum6XzaoNeBERHJZ1jdRRUQaSgEnIqGlgBOR0FLAiUhoKeBEJLT+F+jsaoqD9zL0AAAAAElFTkSuQmCC",
      "text/plain": [
       "<Figure size 432x288 with 2 Axes>"
      ]
     },
     "metadata": {
      "needs_background": "light"
     },
     "output_type": "display_data"
    }
   ],
   "source": [
    "# Make mask from shape file\n",
    "mask = regionmask.mask_geopandas(shape, lon, lat) + 1 # Add 1 so the mask values are 1 instead of 0\n",
    "\n",
    "# View the mask in the inversion domain\n",
    "f, ax = plt.subplots(subplot_kw=dict(projection=ccrs.PlateCarree()))\n",
    "mask.plot(\n",
    "    ax=ax,\n",
    "    transform=ccrs.PlateCarree(),\n",
    "    add_colorbar=True,\n",
    ")\n",
    "ax.coastlines();"
   ]
  },
  {
   "cell_type": "markdown",
   "metadata": {},
   "source": [
    "## Regrid mask to 0.25 x 0.3125 or 0.5x0.625 grid"
   ]
  },
  {
   "cell_type": "code",
   "execution_count": 7,
   "metadata": {},
   "outputs": [
    {
     "data": {
      "text/plain": [
       "xESMF Regridder \n",
       "Regridding algorithm:       nearest_s2d \n",
       "Weight filename:            nearest_s2d_1457x1520_59x50.nc \n",
       "Reuse pre-computed weights? False \n",
       "Input grid shape:           (1457, 1520) \n",
       "Output grid shape:          (59, 50) \n",
       "Periodic in longitude?      False"
      ]
     },
     "execution_count": 7,
     "metadata": {},
     "output_type": "execute_result"
    }
   ],
   "source": [
    "# Need to regrid to the grid HEMCO expects\n",
    "reference_lat_grid = np.arange(-90 , 90+lat_res , lat_res)\n",
    "reference_lon_grid = np.arange(-180, 180+lon_res, lon_res)\n",
    "\n",
    "# Find closest reference coordinates to selected lat/lon bounds\n",
    "lat_min = reference_lat_grid[np.abs(reference_lat_grid - lat_min).argmin()]\n",
    "lon_min = reference_lon_grid[np.abs(reference_lon_grid - lon_min).argmin()]\n",
    "lat_max = reference_lat_grid[np.abs(reference_lat_grid - lat_max).argmin()]\n",
    "lon_max = reference_lon_grid[np.abs(reference_lon_grid - lon_max).argmin()]\n",
    "\n",
    "# Create an xESMF regridder object to resample the mask on the grid HEMCO expects\n",
    "new_lat_grid = np.arange(lat_min, lat_max+lat_res, lat_res)\n",
    "new_lon_grid = np.arange(lon_min, lon_max+lon_res, lon_res)\n",
    "ds_out = xr.Dataset({'lat': (['lat'], new_lat_grid),\n",
    "                     'lon': (['lon'], new_lon_grid),\n",
    "                    }\n",
    "                   )\n",
    "#ds_out = ds_out.rename({'longitude': 'lon', 'latitude': 'lat'})\n",
    "\n",
    "regridder = xe.Regridder(mask, ds_out, 'nearest_s2d')\n",
    "regridder"
   ]
  },
  {
   "cell_type": "code",
   "execution_count": 8,
   "metadata": {},
   "outputs": [
    {
     "data": {
      "image/png": "iVBORw0KGgoAAAANSUhEUgAAAPQAAADnCAYAAAApbXvLAAAAOXRFWHRTb2Z0d2FyZQBNYXRwbG90bGliIHZlcnNpb24zLjMuNCwgaHR0cHM6Ly9tYXRwbG90bGliLm9yZy8QVMy6AAAACXBIWXMAAAsTAAALEwEAmpwYAAAPp0lEQVR4nO3dbVAV1R8H8O/yJIU4BlohJIoIKEmlgECRozSCZIo2E9WEk5pMlpYSmcw0OaX51IT6lxxK4kVpzKiMoQlpT0oaOsJEGSJQMCFh5pUHUbhwgf2/YLyFwuVyuXt37/H7eQV7F/Y3Dl/POXvOnpVkWQYRicFB7QKIyHoYaCKBMNBEAmGgiQTCQBMJxMnUh3FxcbJOp7NVLURkppKSkqOyLMfdetxkoHU6HYqLi5WriogsIknSqL6Os8tNJBAGmkggDDSRQBhoIoEw0EQCYaCJBMJAEwmEgSYSCANNJBAGmkggDDSRQBhoIoEw0EQCYaCJBMJAEwmEgSYSCANNJBAGmkggDDSRQBhoIoEw0EQCYaCJBMJAEwmEgSYSCANNJBAGmkggDDSRQBhoIoEw0EQCYaCJBMJAEwmEgSYSCANNJBAGmkggDDSRQBhoIoEw0EQCYaCJBMJAEwmEgSYSCANNJBAGmkggDDSRQBhoIoEw0EQCYaCJBMJAEwmEgSYSCANNJBAGmkggDDSRQBhoIoEw0EQCYaCJBMJAEwmEgSYSCANNJBAGmkggDDSRQBhoIoEw0EQCYaCJBMJAEwmEgSYSCANNJBAGmkggDDSRQBhoIoEw0EQCYaCJBMJAEwmEgSYSiJPaBdDg+P3vQ6v9rurX3rDa7yJtYAtNJBAGmkgg7HJrmDW712r8/luxi688ttBEAmGgiQTCQBMJhGNoDbH1mJbEwxaaSCAMNJFAGGgigXAMrRKOl0kJbKGJBMJAEwmEXW4bYRebbIEtNJFAGGgigTDQRALhGFoBHC+TWhhoUgyff7Y9drmJBMJAEwmEgSYSCANNJBAGmkggDDSRQDhtRVbBKSptYAtNJBAGmkggDDSRQBhoIoEw0EQCYaCJBMJpK7KKvh4Z5VSW7bGFJhIIA00kEHa5STG3dsPZBVceA62Avv5wuS0R2QK73EQCYaCJBMJAEwmEgSYSCANNJBAGmkggDDSRQDgPbSO3zk1zXpqUwBaaSCAMNJFA2OVWCZeHkhLYQhMJhIEmEgi73GQz3NVEeQy0hpjzx23uOJvTZHcmdrmJBMJAEwmEgSYSCMfQdsbSm0jWHJ+TdrGFJhIIA00kEAaaSCAcQ5MR15fbP7bQRAJhoIkEwi43mcTpLu35448/+v2MLTSRxjU1NUGSJGzevBmtra1ISEjo91wGmkjjuru7AQBpaWkYN24cHBz6jy0DTaRxHh4e+PDDDzFy5Ehs2rQJhw8f7vdcjqFpyDjOVt7Vq1cxYsQIhISEwNPTs9/z2EIT2YGUlBTU1tYiPDwcw4YN6/c8BprIDnh6eiIjIwMA4Ozs3O95DDSRnQgMDBzwHI6hySa4d9jQZGdnY+nSpXBzc8ONGzf6PY8tNJGGRUZGQpIkpKamAgBu3LiBjRs39ns+A02kYX5+fnB1dUVjYyOGDRuGixcvIi0trd/zGWgijZJlGa6urvD09ERWVhb0ej18fHxM/gzH0EQadPnyZbzwwgu4evUqfvzxR4wfP96sn2MLTaQhsizj559/xowZMxAWFobTp0+bHWaALTSRZlRUVOCVV15BWVkZNmzYgJdeemnQv4MtNJGVVVRU4MKFC2afX1tbi9WrV+Oxxx7DU089hbq6OovCDDDQRFaxdetWODk5oaCgANu3b8ekSZOwf/9+HDx4EHv27EFHRwcAoL29Hbt27cK0adMgSRIkSUJQUBA6OztRVlaGVatWwcnJ8o4zu9xEViBJErq6urBo0SLce++9AIBnnnnG+Hl2djaio6Px3nvv9fq52NhYFBQUQJIk69Qhy3K/H4aGhsrFxcVWuRCRyLq7u+Ho6Njr2IIFCzB//ny8+OKLt50/d+5cZGZmwtvb26LrSZJUIsty6K3H2eUmGgKdTgeDwQAHBwd8/vnnxuNVVVXIzc2Fm5tbr/NLS0shyzIOHz5scZhNYZebyEI6nQ6jR48GABgMBsTFxRk/CwoKQldXF4CehyoOHTqEgIAAxWtiC01koVOnThm/fuedd1BRUYE5c+bAzc3NGOazZ8/iwoULNgkzwDE0kUVu5mbGjBnw8fFBTk4OPDw80NDQYDzHYDAM6Y61KRxDE1lJbW0tPDw88Oabb6Kurg6PPPIIgoKCjGHetWsXmpubFQuzKWyhicxw6dIlLF68GI6OjsjPzzced3V1hV6vBwCsWrUK77//Pu6++27F6+mvheZNMSIzvPXWWzh69Ohtx/V6PYKCgvDtt98qctd6sBhoIjNUVFT0eXzatGk4c+bMbXPQauEYmsgMZ86cMU5LzZo1CwCwfv16FBcXaybMAFtoottcu3YNBQUFcHd3R3NzM1xcXBAaGgofHx/Mnz8feXl58PPzw9tvv612qbcxGeibr+AgupMUFRXh2WefNX7v4+ODuro6+Pn5wd3dHQBQXl6uVnkmmexym3qHDpGoYmNjUVhYiLCwMDzxxBMoLS3FypUrMW3aNPzyyy8oLCyEi4uL2mX2iYkl6kN0dDSOHj0KNzc3+Pr6IiAgAPv378fatWsRHR2tdnn94jw0kQnt7e3w8PBAa2srAKCrq0sTPVeuFCOywN69e43vkvr11181EWZTtF0dkQ3Isoxz5871eXzz5s1obGxEQkICpkyZokJ1g8NA0x1Pp9MhJCQE8+bNA9Azu1NaWopjx47hn3/+AQBs2LBBzRLNZnLa6uLFi7aqg0g1o0ePRnh4OA4fPowtW7Zg7dq1AABvb280NzcjKCgIwcHBKldpHpM3xSRJkk+dOoWoqCgblkRkWy0tLRgxYkS/n+fk5PSal9YCi26KOTk5YcWKFWhpaVGuMiKVDR8+HIsXLzYuGrlVTEyMjSuynMlAP/TQQwgLC8P06dOxZcsW/PDDD2hra0NjY2OvB7mJ7JkkScjOzsa1a9fQ2dmJ6upqbNy40bhG++Y2Q/ZgwHnos2fP4tixY/j6669RVFSEc+fOobW1Fc7Ozvj000+RlJRkw3KJlNfR0WGcqgL+3Z1ESyyeh5YkCbGxsdi2bRtOnz6N33//HUlJSTAYDFi0aJEy1RKpRJZlfPTRR8bvtT7vfKtBV+vl5YXPPvsMycnJAIDz589bvSgitRgMBqSkpCA7OxsTJ060uweULP7vJzMzE0DP6hkiUTg7OwMAlixZgsDAQJWrGTyLAy1JEjIyMlBQUGDNeohU1dnZafz65pZC/z2mdUMaICQkJKCgoKBXqPft24fJkyezK052ydnZGZWVlXB3dzeuHPvtt99Ursp8Q9qxxNvbG3l5eViwYAFGjhyJlpYW1NfXAwCCg4PR2NiIkSNHWqNOIpuZOHEioqKijH/LmZmZxiGm1g35Fl5kZCT+/PNPbN26Fbm5uTh79izmzJkDFxcXxMbGoqmpyQplEtlWfHw8SkpKMGHCBHz88cdql2M2q9yTHzZsGObNm4eIiAiEhoYiPz8fer0e4eHhiIqK4kozsjuRkZHIzMzEJ598AgAoKytTuSLzKDbJJkkSdu7ciUcffRRpaWlKXYZIEevWrQMATJ8+HQDw8ssvq1mO2RSfNV+8eDG+//571NbWKn0pIqtJSkqCJEmor69HdHQ0Tp48qXZJZlE80DU1NSgvL4evry+qqqqUvhyRVSQmJmL27NkICAgwvrDdHp5fUDzQq1evNn4dEBCA9vZ2pS9JNGQODg7Ys2cPgH8Xm+Tk5KhZklkUDXR5eTmuXLkCAJgwYQIA9Fr0TqRlo0aNQmJiIoqKigAA6enpKlc0MEUDvX79egBAfn4+Kisr8ddffyl5OSKrmz17Nurq6jB16lRUV1erXc6AFHsVzo4dO1BaWoqGhgbcc889AIAxY8YodTkiRcTExGDZsmXo7u7Gfffdh/b2dk33MhVpoVtaWrBu3TocOXLEGGYie+Tr64vXXnsNAHD58mXN39hVJNDXrl2Di4sLxo0bp8SvJ7KpZcuWIT09HQ888AAkSVK7HJMUCfSYMWPQ3d2t2Rd6EQ3G5MmTsWTJEjQ0NGj+kUpFAt3Y2IirV6/CwcGh3+1bjh8/zhVkZDcuXryI+++/H05O2n4DsyKBdnNzAwBMmjQJjz/+OAwGQ6/PDQYDZs6caVeL3unO1tnZqfkwAwoF+r93AU+ePAkXFxdkZWUB6HkU7eYeyBUVFUpcnsjq9u/fj1mzZqldxoAUm4fOzc2Fk5MTXF1dAfTcWJAkCcuXL4der8fcuXOh1+uVujyR1XR0dODAgQN28YCGYoFeuHAhDAYD2tra+nwR2FdffYWxY8di+fLlSpVAZBUHDx6Er68vQkJC1C5lQDbZo/TBBx9EW1sbZs6c2ev41q1bkZmZia6uLluUQTRo3d3d2LRpE1599VW1SzGLzTYddnV1xTfffIOnn37aeGzNmjUAel65k5ycrMkNzenO9sUXXxg38LAHNt1F3NHREQcOHIAsy9DpdL2exNq9ezcWLlyIS5cu2bIkon5duXIFqamp2LFjh+YXlNyk2msBPD09kZ6eDlmWIcsyampqMGrUKAQHByMiIgL+/v6oqalRqzwirFixAklJSYiIiFC7FLMN+G6r4uJiG5YDXL9+3fgWwJiYGCxduhTPPfecTWsgysvLw5o1a1BaWoq77rpL7XJuY/G7rWxt+PDhmDp1KgDgu+++Q3JyMry8vLBt2zaVK6M7SVZWFtatW6fJMJuiuUADQElJCbZv3w6gp8X++++/kZKSgpUrV/LGGSlOr9fjxIkTiIuLU7uUQdNkoAHg9ddfx969e3sdy8jIQHNzs0oV0Z3ixIkTCAkJgYeHh9qlDJpmAw0Azz//PPz8/ODv74/U1FQAPYvkiZSUn5+PJ598Uu0yLKLpQAPAl19+iYaGBuzbtw9Az+tsiZQiyzKOHDmC+Ph4tUuxiOYDPWXKFOTk5Bj39c7NzVW5IhJZVVUV2tra7GKZZ180H2igZ6O23bt3A4Dd/kOTfcjPz0d8fLzdLCS5lV0EGuh5k4G7uzveffddHDp0SO1ySFBHjhyx2/EzMMDCkoCAALmpqQnV1dUYPny4Dcvq239vVkiShKqqKuN+30RDdf36dXh5eaG+vt64uEmrLFpY0tzcjCtXriA8PFwTzy7Hx8ejsrISQM/NC39/f6Snp0OSJEiSxDvgNCTHjx9HeHi45sNsislA37yjXF5ejjNnztikoIFMnDgRsiwjMjISAPDGG28AAAIDA/HBBx+oWRrZufPnz+Phhx9Wu4whMRloJycnJCYmYuzYsdDpdJpapfXTTz+hsLDQ+H1FRQV27typYkVk72pqajB+/Hi1yxgSk2NoSZJs+2QGEZlLJ8vybWtTTQaaiOyL3UxbEdHAGGgigTDQRAJhoIkEwkATCeT/lMOEy78WhG0AAAAASUVORK5CYII=",
      "text/plain": [
       "<Figure size 432x288 with 1 Axes>"
      ]
     },
     "metadata": {
      "needs_background": "light"
     },
     "output_type": "display_data"
    }
   ],
   "source": [
    "# Regrid the mask\n",
    "mask = regridder(mask)\n",
    "\n",
    "# View the regridded mask in the inversion domain\n",
    "f, ax = plt.subplots(subplot_kw=dict(projection=ccrs.PlateCarree()))\n",
    "mask.plot(\n",
    "    ax=ax,\n",
    "    transform=ccrs.PlateCarree(),\n",
    "    add_colorbar=False,\n",
    ")\n",
    "ax.coastlines();"
   ]
  },
  {
   "cell_type": "markdown",
   "metadata": {},
   "source": [
    "## Deal with buffer areas and pixels over water"
   ]
  },
  {
   "cell_type": "code",
   "execution_count": 9,
   "metadata": {},
   "outputs": [],
   "source": [
    "state_vector = mask.copy()\n",
    "\n",
    "# Set pixels in buffer areas to 0\n",
    "state_vector.values[mask.isnull()] = 0\n",
    "state_vector.values[mask.isnull()] = 0"
   ]
  },
  {
   "cell_type": "code",
   "execution_count": 10,
   "metadata": {},
   "outputs": [],
   "source": [
    "# Get path to land cover file\n",
    "if config['Met'] == 'geosfp':\n",
    "    met_token1 = 'GEOSFP'\n",
    "    met_token2 = 'GEOS_FP'\n",
    "    constYr = 2011\n",
    "    gridRes = '025x03125'\n",
    "elif config['Met'] == 'merra2':\n",
    "    met_token1 = 'MERRA2'\n",
    "    met_token2 = 'MERRA2'\n",
    "    constYr = 2015\n",
    "    gridRes = '05x0625'\n",
    "\n",
<<<<<<< HEAD
    "gridDir = f'{config[\"Res\"]}_{config[\"RegionID\"]}'\n",
    "land_cover_file = f'{met_token1}.{constYr}0101.CN.{gridRes}.{config[\"RegionID\"]}.nc'\n",
    "land_cover_pth = f'/home/ubuntu/ExtData/GEOS_{gridDir}/{met_token2}/{constYr}/01/{land_cover_file}'"
=======
    "gridDir = f'{config[\"Res\"]}_{config[\"NestedRegion\"]}'\n",
    "land_cover_file = f'{met_token1}.{constYr}0101.CN.{gridRes}.{config[\"NestedRegion\"]}.nc'\n",
    "land_cover_pth = f'/home/ubuntu/ExtData/GEOS_{gridDir}/{met_token2}/{constYr}/01/{land_cover_file}'\n",
    "hemco_diag_file = f'HEMCO_sa_diagnostics.{gridRes}.20190101.nc'\n",
    "hemco_diag_pth = f'/home/ubuntu/ExtData/HEMCO/CH4/v2023-04/HEMCO_SA_Output/{hemco_diag_file}'"
>>>>>>> 477b8d74
   ]
  },
  {
   "cell_type": "code",
   "execution_count": 11,
   "metadata": {},
   "outputs": [],
   "source": [
    "# Load land cover data\n",
    "lc = xr.load_dataset(land_cover_pth)\n",
    "hd = xr.load_dataset(hemco_diag_pth)\n",
    "hd[\"lon\"] = hd[\"lon\"] - 0.03125  # initially offset by 0.03125 degrees\n",
    "\n",
    "# Group together\n",
    "lc = (lc['FRLAKE'] + lc['FRLAND'] + lc['FRLANDIC']).drop('time').squeeze()\n",
    "hd = (hd[\"EmisCH4_Oil\"] + hd[\"EmisCH4_Gas\"]).drop(\"time\").squeeze()\n",
    "\n",
    "# Subset the area of interest\n",
    "lc = lc.isel(lon=lc.lon>=lon_min, lat=lc.lat>=lat_min)\n",
    "lc = lc.isel(lon=lc.lon<=lon_max, lat=lc.lat<=lat_max)\n",
    "hd = hd.isel(lon=hd.lon >= lon_min, lat=hd.lat >= lat_min)\n",
    "hd = hd.isel(lon=hd.lon <= lon_max, lat=hd.lat <= lat_max)\n",
    "\n",
    "# Set pixels over water to 0, unless there are offshore emissions\n",
    "if config['LandThreshold']:\n",
    "    # Where there is neither land nor emissions, replace with 0\n",
    "    land = lc.where((lc > config['LandThreshold']) | (hd > config['OffshoreEmisThreshold']))\n",
    "    state_vector.values[land.isnull().values] = 0"
   ]
  },
  {
   "cell_type": "markdown",
   "metadata": {},
   "source": [
    "## Label the state vector elements"
   ]
  },
  {
   "cell_type": "code",
   "execution_count": 12,
   "metadata": {},
   "outputs": [
    {
     "data": {
      "image/png": "iVBORw0KGgoAAAANSUhEUgAAAPQAAADnCAYAAAApbXvLAAAAOXRFWHRTb2Z0d2FyZQBNYXRwbG90bGliIHZlcnNpb24zLjMuNCwgaHR0cHM6Ly9tYXRwbG90bGliLm9yZy8QVMy6AAAACXBIWXMAAAsTAAALEwEAmpwYAAAQyElEQVR4nO3deZhVxZ3G8e9lF2hZFJCgCIwBGgRRkWCkI9oOShOFx2VEFMI4YnADXCIGCIMoRkEU2cKmDsGMCMQJsgyYgGJjFAkZoiC4EIw6YFhlCyJ0n/xRp6VPV/elt3PP6er38zw891Z1dfdPH17qnq0q4XkeIuKGKlEXICLlR4EWcYgCLeIQBVrEIQq0iEOqJftiRiLh7U9VJSJSbJthped51xTsTxro/cCi0EoSkdJKhzML69dHbhGHKNAiDlGgRRyiQIs4RIEWcYgCLeIQBVrEIQq0iEMUaBGHKNAiDlGgRRyiQIs4RIEWcYgCLeIQBVrEIQq0iEMUaBGHKNAiDlGgRRyiQIs4RIEWcYgCLeIQBVrEIQq0iEMUaBGHKNAiDlGgRRyiQIs4RIEWcYgCLeIQBVrEIQq0iEMUaBGHKNAiDlGgRRyiQIs4RIEWcYgCLeIQBVrEIQq0iEMUaBGHKNAiDlGgRRyiQIs4RIEWcYgCLeIQBVrEIQq0iEMUaBGHKNAiDlGgRRyiQIs4RIEWcYgCLeIQBVrEIQq0iEMUaBGHKNAiDlGgRRyiQIs4RIEWcYgCLeIQBVrEIQq0iEMUaBGHKNAiDlGgRRyiQIs4RIEWcYgCLeIQBVrEIQq0iEMUaBGHVIu6ACmZtAdHW33zd8wPtHfvy7TGrDh6efB73upbvoVJLGiGFnGIAi3iEH3kjrH09b+z+kaMetrqG7jizUA7UWO9Neb87asD7SUX/Is15tObBlp9D2QOCrRr1dtrjWk+c6rVN/zWiwLt268fZI2R8qcZWsQhCrSIQxRoEYfoGDpGrtqRG2jPu2eBNea9lbdZff9z57RA+y831LfGTDyUFmg/dctfrTFL9o6y+haPDLb/NrKRNWZU5gdWX7dj91p9Ej7N0CIOUaBFHKJAizhEx9ARmZf1hNX35a4Vgfa1dc+1xkxfssvqO5zRLtDuMuxRa8zXf3o20D6r6mJrzI4tv7YLza4XaHYeOscacukFja2+Ork59s+S0GmGFnGIAi3iEH3kTpGDI7YF2q1WLLXGrGvcLdC+9fT51pjqOUOsvvH1/iPQnjz6Y2vMkKuDt4zW6jfeGjNiaK7VN5WDgfbw+e2sMbUb2Zet2mwaEGgftkZIGDRDizhEgRZxiAIt4hAdQ4cgjS+svs8zgsfDzy/9mTXmoZteDLSrjDnbGjP228esvs4fBG/rbDTxEWvMsQcbBNr9hv/AGvNuz/Osvq1/DN7qOaL7PmvMmdumWH2H37jK6pPwaYYWcYgCLeIQBVrEITqGDsFP77jT6ptQN3hb5RUstMbMvHZdoN3/X9+2xjw6r4HV139K+0B79n961pj9n+wOtFf3q22NGdr2HKvvwTeDz0/2bW7X/WG9NKtPoqEZWsQhCrSIQ/SROwT3zWlo9aWffX2gXaOKfYnok0WJQDt3wFBrzLITW6y+PZ0zAu0WIxLWmO+//KNA+/+/Z9dY47RbrL6x2cFF+1s2b2+NafO4/fskGpqhRRyiQIs4RIEWcYiOoUPwzTtjrL5DXY8G2mPu7WSN2TBrVaD92yZv2T/7fft4deAzvwi0d0+7yBoz+Q/Bxx5bTL/bGnNrQ/uRyhl/3RBoz/3eP6wxL1g9EhXN0CIOUaBFHKJAizhEx9AhWD/BXnWzT6srAu0F9aZbY5buez/Q7vmqfXtm7SP277so/Xig3WqTvQrn9tbBZYrO6zHPGvNUTXtFzy4Xzwy0f1jgXADA+Mn2skgPM9kuVEKnGVrEIQq0iEP0kTsEt736ktX3ZYN3Au1VT9xvjZnxafVA+8YBGdaYm7fbK4FecknPQDu3nX1JalL97ED7goR9m+fkYfZKK4caBX/fY73tlUhaVXnI6nv4+HOB9viquj00FTRDizhEgRZxiAIt4hAdQ6fIbQeDu1ls+f04a8zcVw8E2mM6HLfG3LHJvvVy2ofBlU2OfnXIGtP1gfWB9o4h1a0x50ywj8/rPx7c1O7ngwdbY375gr0x/YKqfaw+CZ9maBGHKNAiDlGgRRyS8Dx7hcg85ycS3qIUFlOZTN45xupr0r1+oP3nuvYSRF2HVbX6HhkYXC30nRtHWmMWJ4K3bE6obx9De0PsHTCOpQeXHLr/rt9ZY27p1Mfqa5Ib/HuVc7euQ5endNjgeV7ngv2aoUUcokCLOESXrSIypOkYq2/W2BmB9msdJlhjLvkox+q7LCf4cXbtXfZh1LE2awLtQU9cYY05bZS9mXuXxNhAe9oZn1ljEjUfsPraffFkoG1vCS9h0Awt4hAFWsQhCrSIQ3QMHSN3jg7eVmlveQfpvR62+p4dEWx/3N2+RNRp5cpAe1iDQdaYjOH271t1dnCJlCG0ssYsGDjM6ptV4Hrn4bX2z67bze6TstEMLeIQBVrEIQq0iEN066d8572f2UsXHe5+eqDdvrd9/fqlPr+3+hotejrQHndkkjXmozrDSlagfEe3fopUAgq0iEMUaBGH6BhakppG70B7ym/+Zo25ZfpGq2/+29uCHTkHrTFbql5YptoqMx1Di1QCCrSIQ3TrpyR1D8FVP7feao9Z8KTdx/27Ak1vrL3x3tayFFaJfZ7ka5qhRWLuIJAOzAaOAvcmGatAi8Rcrv/6DHAVyUOrQIvEXH1gOHA6cD9g7yx+ko6hpcw2P1JY76WB1sRu9uXRXuGU46SvgTpAG0zAi6IZWqQC+AmwE/g3oEaScQq0SAXQABjlv++QZJwCLVJBtCzGGB1DS0r0WqudM8rit5gZ+jTMpauiaIYWibG+mGvQ4/32UcyZ7qIo0CIxdg5QE3NzSQ3gDQpfPDKPAi0SUx4mxGc2a8acOXM45nl09zzaJnlCUsfQIjG0B3gYc/05Ozubli2Lc0pMM7RIrHjAh8AAzOWp+VDsMINmaJHY2A6MBT4FhgA3leJnKNAi5Ww7Zqa19xgp3A5gLrAE+CmQffw41aqVLpoKtEg5mANMwjw4sRp4BXgWqIq51HQN5gTXt8AizHXlD/3vrQXcgAn0GVDqMIMCLVIuEkAO8AjQ0O/Lf734VeBi7CelugGz/O8vDzopJlIO/t1/3Q/kLY94FfBL//06gmHuDryJWbSgPO+hU6BFymA/cBwTpKfy9a8AXs/N5byFCwPjN27ciOd5vOF5XO5fUy74pyz0kVuklPYDP/TffwBk5PtaLyCnipkv27Rpw2uvvUbr1q1Dr0kztEgp/Tnf+ymYs9sZQG3M8TTA+vXr2bp1a0rCDJqhRUrFA67EnOg6C3Ni6xXgQL4xx8tw+am0NEOLlNAOoCswAfg70BbzrHJemEcD6ynb5afS0gwtUgy7gJGYGfAtv+9FzJNQE/32AGAY5pnlqCjQIsUwEVhbSP8xzB1hLwBNUlpR4RRokWL4rIj+9phj5/ZlvNxUXnQMLVIMr3DyslRX/3UI5jbOqpFUVDjN0CIFHMYcJ9fx31fHzMRNMGe2V2NWErkrqgKTSBro3GRfFHHURuDBfO2zgK8wIc7bcm9pimsqrqSB1udxqYy6AfMwC/PVxZwQmw7sBlb6X+sYk2PmgpRZkUJ0xjw4URvIBFpgwjzI/1pcKdAiRaiH2fHRAx73+4ZFVk3xKNAiSSzh5F5Si4l/YOJen0joPODjIvpnY9bEzgRS83hF2SjQUuntB3oDd/vtXGAL8Dawz+8bGkFdpZH0LPfOVFUhEqGGQEfMrhSzMcfNYK47H8Lc2vn9aEorsaQz9D7g/1JUiEhUjgDv+++fydf/d/913Msvl+uqImFKGuiqwGOY/2ARV9UGrsfcGVaYzMzMFFZTNgkvyb825ycSXntgA+YYoyNwAeYJEw+on4ICRVIpB3OouRx4DnM8nSwjUUkkEhs8z7MuiZ8y0AsxJweyMbfEfYJZZ7gaMA64LoxqRSL0LWbiylORAp30I3etiy8m3fO4w/OY63m8glnN8DrgBDA8nFpFIuMB/52vXdEuA5W43saY5Urz9t35tFzLEYnWcczf73HAuVS8B5RK/Q/Qo/7rR+VUiEgcVPdfR2LWCatoShTo/Kft0z2PqVOnkh1WZSIROJHvfd6SQidOnChsaCyV6RChT58+ZHNy0TSA/wV+jD6KS8VUHfN3uA5whd+3adOm6AoqoTIFulmzZkzFfDzJAi4HHsDs7XMt5h5YkYqmBXAh5vlngBkzZkRXTAmV+STehcAq4CHMdbuFmLWXqmOeHVWopSL6EbAJaA7MnDkz4mqKr8yBbut5dPQ87vY8+noeN3oes4C/AB2AfuhOM6l4OmEWBsw7+bt58+boiimB0C6zJYBRmBn8mVOMFYmbKf5rB/918ODBUZVSIqFfN78eszfujrB/kUg56o2ZlHYDGRkZrF1b2DL78RN6oL/EnCTLpOjFykXipidwmf96dba5OPtuIsFW/09chR7oJ/O974m5T1Yk7qpgVv2Ek4sGLIuolpIINdDbOLniQ3P/tUYRY0XipgFmEtrot+dGV0qxhRroX/mvMzEX69eE+ctEQnAZZqGDdsAXEddSHKFthfNrYCvwLmY5VDAPdohUJF0x+z3nAmdgDhnj/CkzlBn6CDAVmMHJMItURM2A2/z3e4n/id1QZui8Db6ahfHDRVLsJqAp5lNnfM9vG6HM0I0xH1G2hfHDRVLsPOAG4ADxf6QylEAfAL72f3hRi7e8h+4gk4pjJ3Am8d9/OZRA52252Qvoj1kFIr/jwE+ABWH8cpEQ5BCvjd2LEkqg858F3IBZLXSh354PXOK/Xx7GLxcJwUrgB1EXUQyhXYd+DvPxpKbfHg2kY55eOQZ0919F4u5b4HWgb9SFFEMogW7reQzxPI57Ht94HosLGfMmcCUwJowCRMrRHzBnudtEXUgxpGSV0taY2+cKfmR5CPPMaU4qihAphVzMflf9oi6kmFK27HBN4HmgR76+p/3X8zEfyeO3nLlUdksx54SujLqQYkrpOuJVMcfWW4A/AgPzfW0hcB+wK5UFiSSxD5gA/Jz431CSJyWX1Yrare9S4EX//apEghmYXTnOxVzHfh44OwX1iRTmMczfx74x3AqnKLHZ6aMZ5n/gKszWnp8Dv6BiPIMq7lmFebjovqgLKaHYBDpPHcyjamCe1BqNWUX0v6IqSCqlRcA9QK2oCymh2AQ6/64cmz2PSZMmAfAPYA9mv6HH0YkzCV+Lo0fZkJbG7Xv3xnpz98LEJtAFDR06lAkF+n4DHIqiGKlU1qxZQ8eOHWnYsGHUpZRYbAMNZkudczDLF93u930VXTlSSSxfvpxevXpFXUapxDrQYBZKOIBZwgigUYS1iPs8YNmyZWRlZUVdSqnEOtBtPY/rPI8FK1ey0+97PdKKxHWfAUePHqVjx45Rl1IqsQ50nh49ejB79mzA3EYqEpa3gKysLBIxXns7mQoRaID+/fuTlpbGdGB11MWIs9ZAhT1+hlME+uDBgzRu3JjDhw+nqp4i1axZk/nz57MWc32wHebmE5HycgSzyWJmZmbUpZRa0kAfOHCA3bt306VLF7755ptU1VSkrKys706OecDVmBtO0v0/O4v4PpHieA+zGEdaWlrUpZRa0kA3bdoUgC1btrBu3bqUFHQqLTAPd3Ty20/5ry2BFyKoR9yxDWgbdRFllDTQ1apV4+abb6Z58+bs2bMHL0Z3zbwMzMvX3g68FFEt4oYvqfgPAyWShTSRSPwphbWISPHt8TzvmoKdSQMtIhVLhblsJSKnpkCLOESBFnGIAi3iEAVaxCH/BIiMeD1780HgAAAAAElFTkSuQmCC",
      "text/plain": [
       "<Figure size 432x288 with 1 Axes>"
      ]
     },
     "metadata": {
      "needs_background": "light"
     },
     "output_type": "display_data"
    }
   ],
   "source": [
    "# Enumerate state vector elements\n",
    "n_lat = len(new_lat_grid)\n",
    "n_lon = len(new_lon_grid)\n",
    "count = 1\n",
    "for r in range(n_lat):\n",
    "    for c in range(n_lon):\n",
    "        if state_vector[r,c] == 1:\n",
    "            state_vector[r,c] = count\n",
    "            count += 1\n",
    "\n",
    "# Now set pixels over water to NaN, unless there are offshore emissions\n",
    "if config['LandThreshold']:\n",
    "    # Where there is no land or offshore emissions, replace with NaN\n",
    "    state_vector = state_vector.where((lc > config['LandThreshold']) | (hd > config['OffshoreEmisThreshold']))\n",
    "            \n",
    "# Plot\n",
    "f, ax = plt.subplots(subplot_kw=dict(projection=ccrs.PlateCarree()))\n",
    "state_vector.plot(\n",
    "    ax=ax,\n",
    "    transform=ccrs.PlateCarree(),\n",
    "    cmap=cc.cm.glasbey,\n",
    "    add_colorbar=False,\n",
    ")\n",
    "ax.coastlines();"
   ]
  },
  {
   "cell_type": "markdown",
   "metadata": {},
   "source": [
    "## Label the buffer clusters"
   ]
  },
  {
   "cell_type": "code",
   "execution_count": 13,
   "metadata": {},
   "outputs": [
    {
     "data": {
      "image/png": "iVBORw0KGgoAAAANSUhEUgAAAPQAAADnCAYAAAApbXvLAAAAOXRFWHRTb2Z0d2FyZQBNYXRwbG90bGliIHZlcnNpb24zLjMuNCwgaHR0cHM6Ly9tYXRwbG90bGliLm9yZy8QVMy6AAAACXBIWXMAAAsTAAALEwEAmpwYAAAVyElEQVR4nO3deVxVdfoH8M/lsiiKKKCBqIColCiQOTq5pOYalVnua5mmNTVKZWlOP/ctc1fcy3FNHckldwtFwR3TEHfcERXR2GXxnt8fGDOHLyDbvefer5/3X32f+8B9Xq+Zj+cczqZTFAVEJAcrrQcgorLDQBNJhIEmkggDTSQRBppIItaFfVjbpZaSnvXYVLNIwzbbVesRzI6Dq07rEaQSffWPPYqidMpbLzTQ6VmP8f6r3Yw3laS8HozUegSz03pUOa1HkMqL3V1d8qtzl5tIIgw0kUQYaCKJMNBEEmGgiSTCQBNJpNDTVvRsPEVF5oRbaCKJMNBEEmGgiSTCQBNJhIEmkggDTSQRBppIIgw0kUQYaCKJMNBEEmGgiSTCQBNJhIEmkggDTSQR3j5JJnFgmvg4aD4JtOxxC00kEQaaSCIMNJFEGGgiiTDQRBJhoIkkwkATSYSBJpIIA00kEQaaSCIMNJFEGGgiiTDQRBJhoIkkwkATSYSBJpIIA00kEQaaSCIMNJFEGGgiiTDQRBJhoIkkwkATSYSBJpIIA00kEQaaSCIMNJFEGGgiiTDQRBJhoIkkwkATSYSBJpIIA00kEQaaSCIMNJFEGGgiiTDQRBJhoIkkwkATSYSBJpIIA00kEQaaSCIMNJFEGGgiiTDQRBJhoIkkwkATScRa6wHo+VVv/XitR5AOt9BEEmGgiSTCQBNJpNBj6ESDA3antzLVLJapwlGh9Enq3432dX03egi1LXZBqnWc/3ahZ8D9t9U/0yRI6DGmIZ7fmfT7nlfcQhNJhIEmkghPWxnBojLaDR/Y7z9CbeTsr4XahgSDam1wniP0fH25p2r9eFhNoWeP7QWhFvlSOdV6QlaU0DP62xlCbWDoV+qCp9BCRsAtNJFEGGgiiTDQRBLRKYpS4If2Dt5KvUZTTDjO8yO/Y+pWQdGq9daTT4SekWGPxF+2x1G1bDx8udDyqr+tat3FYZzQ8/57DYTalB4jVOuT4fWEnhof3RJqZ5Irq9Zrsq4KPVRyViGLIhVFaSzUtRiGiIyDgSaSCANNJBGeh9bI0aSBQu1G9nDVesHoJKGn6nfNhFpcuWWq9ZY2t4WecwdbqNahOvHy0NstxJ+7NdJTtR5QuYfQc/77XUKtSVCeWyOz2go9VPa4hSaSCANNJBHucpvImT43VGvfkWFCz649sar1hcNVhZ7Rl6cKNZfA+ar1x+VThZ53r9VVrTtvF3f5bSMyhNqqA+rd8D2/fCX0zLv2g1BbeVunWrdy5C63KXALTSQRBppIIgw0kUR4DG0Enr7xQm334ZfU6wk/Cz2GA/9SrVdWXSf0fOg3V6h5z/NRraN3eQo99Y84q9bHu78m9KwZV0OoHQhsqlp3mSVe5ln1j1FCLd0xUaiR8XELTSQRBppIIgw0kUR4DG0Eo8aKjw6afdZJtfYv31vomXBIfa7WULun0PNldBWh9v0h9WOCwj4Vv3/+QPVlpT0jFgg9He+Kv7uH22rVutO+vULP9D5rhBq2jhVrZHTcQhNJhIEmkgh3uY1g1K/i0zPD1qufsvntZ/WFnuRz6l3sldUHCz2Ha1wUv9BR/dRPW6s6Qkv02r6qtWHAcKFnR/Z5obbgQLpqPVu8OhQtuHttNriFJpIIA00kEQaaSCI8hjaCwFsbhNrsV5ao1tbKNLHn3DDV+oP654Serb1/FGpdqrup1pE99gk9EaM/Va0vfiKefnL7YIRQi+xup1rHd/UVerD//8QaaYJbaCKJMNBEEmGgiSTCY2gjSI5qI9ReHtFOtZ7U+Huh50Woj6FvGsSXuw8NOSjUNjouVK2Db4rfPybP99nPEN+Q2ehJE6E2y6WTat01c5DQM6hhqFBbFtVBqJHxcQtNJBEGmkgi3OU2gl9urxdq2R9/rlpP/XGj0LPxg5uqdY/j5YSeB+3ThVr3PHvPq8qJL4WfM6CXar25pfj0TkPqMKE2cJn6ktHhnx0Xevx14p1jXVbPUa23BPQXeqjscQtNJBEGmkgiDDSRRHgMbSJJjRap1jcbPhB6Xl54XbX+9Z8Gocd332Sh1uuNKNV6aqL4QrvBv6iPhYOdxZfCp99NFmrNjqvfinFnmI3Qs3mQ+DeDz6+MUxe6xQg9VPa4hSaSCANNJBEGmkgiPIY2kYhzj1XrEcGThJ6glurbJX++XUnoeaF1ZaFW7UP1Oe1/LRa//8hp9QvfwwdmCj3643FC7efe6ieRTh8j/vJL9r2Emgd0eSqfiENRmeMWmkgiDDSRRHSKohT4ob2Dt1Kv0RQTjvN8G+6g3nVt+I3Ysy5U3OWd3TBJtZ54Ubysc+co9S5w+AHxf/cwH/El9DWnqO/cKh8rnkp7UzdRqAU7qw8XmiXk87RSKjGrkEWRiqI0FupaDENExsFAE0mEgSaSCE9bmZG5yepLKPsHjxF6Frq3FmqGDrtV61kbfYSeHqPVa6ttQ4WegI5dhVpQlY9U65YjhRaMXNRUqC2crH7pfevDQUJP5kyeyipr3EITSYSBJpIIA00kER5Dm5H+7uIxc16TYzsLtVniSyoFT67VU61n4oDQM6KdeEy78lf1/0Xco4QWXGy2X6jZd8tWrb8S7+gExEN2KiVuoYkkwkATSYSBJpIIj6E1UpTjZVOb0a+nUEtfd0m13qKLFXrmr70h1HrHnVatl/cUH/U7OVsoUSlxC00kEQaaSCLc5TYRc9zFLoqUPurTXZ69zws9MxeJt0ZufDvPE0vqiG/lwE+rSjXb8yomJbHAz7iFJjJzf2ZmwCpkEaZdPIW07Cy8e2R3gb0MNJGZMyDnYRSjzx6D1+41sNLlfV7bfzHQRGbOybYcZjRshso2tpji+3dsa/ZGgb08hjYCSz1eLrGa4u2a08+oj73fHPWq+HNdeftkUSVkPkYlG1v4OTrD2VZ8K+lfuIUmsgBf1PXHzbQUNN0fAjsrfYF9DDSRBXC2K4f5AS0BALablxTYx0ATWQifipWf2cNj6FJ67o6XS2hH73piDb+p1r2qi2/goBzro37HiPBfYG9jg7SsrAL7GGgiM9Z53Q84FRcLR7ucP4SlZWVhVIvXMS08NN9+7nITmbFajlVgp7dGYsZj2On1OD4kCJ81bVFgf6Fb6Dpu5bH124ZlPqQl27TiXa1HoOeEoiiws7aGi+sLGD9+PAYNGvTfD2dOyPdnuMtNZIbiU1MwbOdmPHqcjkNHD8PLy6tIP8ddbiIzoigKzt6LQ7cNK+HvWh3b+gwqcpgBbqGJzEbMwwcY/dtOXHoQj6+at0Efv0bF/h0MNFEZi3n4AIoC1HF2KVJ/bFIilkUexc/nozCsaQsciLkMa+uSRZOBJioDC49H4LvwUKx4txf2xVzC6jORWPxWN+itrJCWlYm3fXxhq9cjIzsb68/+jvVRpxF1Pw4AUM7aGr0avIzQDz6Bi32FEocZYKCJyoROp8MTRUHQrq1wsa8AAPh4+6bczzecPY0m7rUw5+hB1c+18vTGmvf6QFfILZHFwT+KEZWBoY1z7iZ7mJ6GSwk5L+rrVOdFzO70DgDg8K3rqjC3q10XJ4YEYW3XvmUWZoBb6GLrNnCzas3z0s+3h2lpcLCzg41ej7lvdMHwXVsAAIc+/AzNl89DSEgIsHtrbv/p06fh7+9vtHm4hSYqoYdpafBbNANecyYj22BAG886uZ+1XhEMKysrdO/eHT4+Prh48SIURTFqmAEGmqjETty5lfvfMyL2I+bRA7Tx9Ia9jQ2eKDmPDTpx4gQuXLiAevXEm1OMgbvcRCWgKAo6eNdDU/dacHWohAXHI7D2j1N49Dg9tycrK6tUf7EuCQaaqJhikxLRYdUS9GoQgLjkJLTzrouz9+IQ8ygBADClbSDefamhycMMMNBERXIvJRlf7NkGvU6H0GtXAABLIo/CTm+NyQdz7use3KgpRrZ4HeVtbDSbk4EmKoIph35D2PUYoZ7xJBt1nFzwU7d+cHOopMFkagw0URHEPHyQb73hC27Y3mcQas2aaOKJ8se/chMVwfa+g9Ha0xsA0LymJwDgq+atsavfR9BbmU+MuIUmyiM5IwP7r11BBVtbJGdkwEavh7+rG9wcKqGDtw/2xlyEh2MVDP/7a1qPKig00AbFYKo5iMxGZNwt/GNHSO7arWIlxKUkwcOxCirY2gIA9g/8h1bjFarQQFvpzGdXguRjrk/5bO1ZByE938eEsH2oZGuHhW91xawjB3E/NRk7Lp1HSI/34TV7ktZj5ouJJcpH0xoeWNu1L+xtbNF06VzUruKEHZfO49MmzdG0pofW4xWIgSYqQOVy5bHwra4wAPi/0JxXuI5s8bq2Qz0DA01UiM3no2Cnz3mX1L4BQwt9las5YKDpuacoCs7H38u3Hnw8AokZj9Gxjg9eqvqCBtMVT6GBVp6+aJpIZg/T09B+1RIM3LweAGBQFETfv4uwGzFISEsFAHzdvI2WIxZZoX/ljrt/11RzEGnG2b4CAlyrY9/VSwg+HoGph3KuzXat6ICkzAzUcXKBj0s1jacsmkIDnZD4EJHRv+MV35dNNQ+RyaVkZuD03TsAkBtmALibkgwAmBg8H+69zPMUW16F7nJb6/UYEzwZKU93O4hkVMHGFj19A1Dx6UUjebVt29bEE5WcTlEKPk72q+erNKjrixNnI9G1/Tvw92mIRi/5IyMzA4qioHKlyqab1EzxmWIlZ44XljwxGBCbnIhtF6IxPXw/DFBQWEa0otPpIhVFaZy3/oxruXWYMnwsDkZGIOxEOKb/OAcXr11GekY6bKyt8d0XE/Feu87GmpnI5PRWVnCtWKnA17Wau0K30I0bN1ZOnjyZu76x7xzuJ8Rj6g+zsPnXbQCA63ujjT6kpeFWu2jMcQutKAqWnzqG8Qf2AgCsdDo8MZjfPQ0FbaGLfR66mnNVzP56KnoHdgcAXL5xpQzGIzIPWQYDxh/Yi5kdO8OrshMMZri7XZgSX1gyZfhYAMD5q5fKbBgirdk8vbf5yz3b4O3krPE0xVes+6E92tdXrRcsWIDQLXvRuU1gmQ5FpJXs/9m9dq2Y80ih7OxsTR74VxKluvSzS5cuCDsRjv3HD+XWtoftRrvBb3NXnCySjV6Pgx9+ioq2tmjvnfMs7bNnz2o8VdGV6p8dd3d3LB0/H0PHD0OlCpWQmp6Kewn3AQDtP3oHZ34+AseK2j84jag4aldxxivVa+Le0wtLFi9ejMWLF2s8VdGU+uaMV+oHIGL1r/jmoy+waMwcbFuwAa3/1hK2NjYY8M0QJKYklcWcRCb1ulcdRN2Pg0flKliyZInW4xRZqQ8M/jqurvdmQG7Nr14DKIqCcQunoGtQX2yZtx4Vn75ik8gSvFK9Bsbu34MN3fqj56bViI6Ohq+vr9ZjPZPRbp/U6XQY/+m/0Nj3ZUz/cbaxvobIKGYeDgMABLi5AwA+/vhjLccpMqPfD929w7s4fPoYYu/fMfZXEZWZri/5QQfgXmoyWrZsifDwcK1HKhKjB/rW3VhcuXkVzfu1x7XYG8b+OqIy0flFX7zm6Y3XfgzGO+UrAwDOfvo1YkeMReyIsdoOVwijB3ri4u9y/7vNwEBkZGYa+yuJSs1Kp8P8N3Iu4bV++giirRfM//SVUQN95WYMEhIfAgA8qtcEANgVcIsakblxsrdHZx9fnLpzGwCwLPKoxhM9m1Evf5m3Nufc3YpJi9GqcXPEP8r//UBE5uo1j9rYc+UiGlZzRZQFPMHHaIH+cfNqnIu5gDMhh+Ho4AgAeMHZMh7jQvSXFh5e+HrfdhgUBS72FZCRnQ07M74M1Ci73ClpqZi9KhgrJi7KDTORJapRqTI+fLkJAOBBWiqu/flQ44kKZ5R/alLSUmBrbYMaru7G+PVEJtXHrxHcKzliWeRRmPdTuY20hX7BuRoMigFXboovyCayNPWcq6JngwD8+Tgd3k4uWo9TKKNsoROTE/Eo6U/odFZQFAW6fN42cOTMcRw8GYGRgz43xghkZszx6STFcSc5CVUrVIS1Gb0LOj9Gma58OXsAQLvBb6PHlwOQlZ2l+jwrOwu9vxqIdTs3GuPricrcE4MB1hbwNlajTPi/55pPnD2FuoEBWL9rEwBgzfYNaNClKQAg9Icdxvh6ojK3/dI5NK/lpfUYz2S0f3IWj5kDa7017GztAACjZo+FZwdffDtvAjIyM9C2aStkZGYY6+uJykxmdjZ2XDqHfv6vaD3KMxXrqZ8ltXfpVnQc2iXfz/q+1ROTh40p9XeYu+f9SaCWfAy97UI01p/9Heu69cutuc8Yr+FEZfjUz5Lw8aqLC9tP4VX/Jqr6qMFfYu32DXjy5IkpxiAqNoOiYMHxcLwf8DetRykSkx3ll7O1w5ppy9GpRfvc2rTlMwEA3m/44ZvZY83yDQX0fNt8Pgq2ej06PH2+mLkz6Z/t9Ho9Fo+Zg+t7o/H7pggMeu/93M9+2rUJQ8cPx/2EeFOORFSghLRUTArbh/FtOuV76tUcmeSi1LyP/wUADwDLuzbDcvwbABC+eh+Cf1qC9kM6w8vdE4+SHmHN1OWo6VbDFCMSCb79bRfeq++Hzut+0HqUIjObE2s1Xd0x7fMJOLzmV5y+8Adu3LmFUXPGYut+ntoi09tz5SKi4+9hRLPWWo9SLGYT6L9UKF8BDerkbNEjfj+K0XPG4W+9WmF5yEqNJ6PnyU9Rp/D5q6+hvI2N1qMUi9ncB/a/u+VRl6Mxd+5cBAUFITU9DanpaZi0ZDpu3b2Ncf8YbTHHM2SZnCd9g2NLZ2PDiaNwcnLSepxiMbst9F+GDx+OuaO+U9VWbl2HpNRkjSai50VYWBj8/PwsLsyAGQcaAN55/S3UcqsJz+q1MKTbQABAXLz5PzWCLNvOnTvx5ptvaj1GiZh1oAFg6bh5+DM5ETsO7gYAVHOqqvFEJDNFUbBjxw4EBlrmCxjNOtAe7euj45Au2LBpI2LvxwEAdh3ap/FUJLNrjx4iPT0dfn5+Wo9SImYd6L906NABy5YtAwC8WNsyrtghyxR67TICAwMt9g+vFhFoAOjfvz8cHBwwd81C7DsSqvU4JKnfrl622ONn4BmBTkpKQrVq1ZCSkmKqeQpkZ2eH9evX4+DJCHw09p/w6tgAN+7c1HoskkhqZiZOxcWibdu2Wo9SYoUGOjExEfHx8WjSpAkeP35sqpkKFBgYiP0rdgLI+eNFqw/ewPJN/4ZnB194dvDFnafH2UQlceTWdQS4VYeDg4PWo5RYoYF2c3MDAJw/fx7Hjh0zyUDP4uXuget7o9GofgAAYNLS7wEAtWt4Yel/Vmg4GVm6Swnx8K3qqvUYpVJooK2trdGzZ0/UqlULDx48MKvbG3+esxYbZ67KXV+9fQ3/3rpWw4nI0t1K+hM1HStrPUapFPrEEp1OV/rHlRCRMTxQFKVT3mKhgSYiy2Ixp62I6NkYaCKJMNBEEmGgiSTCQBNJ5P8Bed3ZmLfeKSQAAAAASUVORK5CYII=",
      "text/plain": [
       "<Figure size 432x288 with 1 Axes>"
      ]
     },
     "metadata": {
      "needs_background": "light"
     },
     "output_type": "display_data"
    }
   ],
   "source": [
    "# Add buffer elements\n",
    "buffer_elements = np.abs((mask > 0) - 1).values\n",
    "\n",
    "# Get image coordinates of buffer elements\n",
    "irows = np.arange(buffer_elements.shape[0])\n",
    "icols = np.arange(buffer_elements.shape[1])\n",
    "irows = np.transpose(np.tile(irows,(len(icols),1)))\n",
    "icols = np.tile(icols,(len(irows),1)) * (buffer_elements > 0)\n",
    "\n",
    "# Select image coordinates of buffer elements\n",
    "irows_buffer = irows[buffer_elements > 0]\n",
    "icols_buffer = icols[buffer_elements > 0]\n",
    "coords = [[icols_buffer[j], irows_buffer[j]] for j in range(len(irows_buffer))]\n",
    "\n",
    "# Kmeans based on image coordinates\n",
    "X = np.array(coords)\n",
    "kmeans = KMeans(n_clusters=config['nBufferClusters'], random_state=0).fit(X)\n",
    "\n",
    "# Assign labels\n",
    "for r in range(n_lat):\n",
    "    for c in range(n_lon):\n",
    "        if state_vector[r,c].values == 0:\n",
    "            state_vector[r,c] = kmeans.predict([[c,r]])[0] + count\n",
    "\n",
    "# Add units attribute\n",
    "state_vector.attrs['units'] = 'none'\n",
    "state_vector\n",
    "            \n",
    "# Plot\n",
    "f, ax = plt.subplots(subplot_kw=dict(projection=ccrs.PlateCarree()))\n",
    "state_vector.plot(\n",
    "    ax=ax,\n",
    "    transform=ccrs.PlateCarree(),\n",
    "    cmap=cc.cm.glasbey,\n",
    "    add_colorbar=False,\n",
    ")\n",
    "ax.coastlines();"
   ]
  },
  {
   "cell_type": "code",
   "execution_count": 14,
   "metadata": {},
   "outputs": [],
   "source": [
    "# Now set pixels over water (without offshore emissions) to missing_value = -9999\n",
    "if config['LandThreshold']:\n",
    "    state_vector.values[state_vector.isnull()] = -9999"
   ]
  },
  {
   "cell_type": "markdown",
   "metadata": {},
   "source": [
    "## Save the state vector to netcdf"
   ]
  },
  {
   "cell_type": "code",
   "execution_count": 15,
   "metadata": {},
   "outputs": [
    {
     "data": {
      "text/html": [
       "<div><svg style=\"position: absolute; width: 0; height: 0; overflow: hidden\">\n",
       "<defs>\n",
       "<symbol id=\"icon-database\" viewBox=\"0 0 32 32\">\n",
       "<path d=\"M16 0c-8.837 0-16 2.239-16 5v4c0 2.761 7.163 5 16 5s16-2.239 16-5v-4c0-2.761-7.163-5-16-5z\"></path>\n",
       "<path d=\"M16 17c-8.837 0-16-2.239-16-5v6c0 2.761 7.163 5 16 5s16-2.239 16-5v-6c0 2.761-7.163 5-16 5z\"></path>\n",
       "<path d=\"M16 26c-8.837 0-16-2.239-16-5v6c0 2.761 7.163 5 16 5s16-2.239 16-5v-6c0 2.761-7.163 5-16 5z\"></path>\n",
       "</symbol>\n",
       "<symbol id=\"icon-file-text2\" viewBox=\"0 0 32 32\">\n",
       "<path d=\"M28.681 7.159c-0.694-0.947-1.662-2.053-2.724-3.116s-2.169-2.030-3.116-2.724c-1.612-1.182-2.393-1.319-2.841-1.319h-15.5c-1.378 0-2.5 1.121-2.5 2.5v27c0 1.378 1.122 2.5 2.5 2.5h23c1.378 0 2.5-1.122 2.5-2.5v-19.5c0-0.448-0.137-1.23-1.319-2.841zM24.543 5.457c0.959 0.959 1.712 1.825 2.268 2.543h-4.811v-4.811c0.718 0.556 1.584 1.309 2.543 2.268zM28 29.5c0 0.271-0.229 0.5-0.5 0.5h-23c-0.271 0-0.5-0.229-0.5-0.5v-27c0-0.271 0.229-0.5 0.5-0.5 0 0 15.499-0 15.5 0v7c0 0.552 0.448 1 1 1h7v19.5z\"></path>\n",
       "<path d=\"M23 26h-14c-0.552 0-1-0.448-1-1s0.448-1 1-1h14c0.552 0 1 0.448 1 1s-0.448 1-1 1z\"></path>\n",
       "<path d=\"M23 22h-14c-0.552 0-1-0.448-1-1s0.448-1 1-1h14c0.552 0 1 0.448 1 1s-0.448 1-1 1z\"></path>\n",
       "<path d=\"M23 18h-14c-0.552 0-1-0.448-1-1s0.448-1 1-1h14c0.552 0 1 0.448 1 1s-0.448 1-1 1z\"></path>\n",
       "</symbol>\n",
       "</defs>\n",
       "</svg>\n",
       "<style>/* CSS stylesheet for displaying xarray objects in jupyterlab.\n",
       " *\n",
       " */\n",
       "\n",
       ":root {\n",
       "  --xr-font-color0: var(--jp-content-font-color0, rgba(0, 0, 0, 1));\n",
       "  --xr-font-color2: var(--jp-content-font-color2, rgba(0, 0, 0, 0.54));\n",
       "  --xr-font-color3: var(--jp-content-font-color3, rgba(0, 0, 0, 0.38));\n",
       "  --xr-border-color: var(--jp-border-color2, #e0e0e0);\n",
       "  --xr-disabled-color: var(--jp-layout-color3, #bdbdbd);\n",
       "  --xr-background-color: var(--jp-layout-color0, white);\n",
       "  --xr-background-color-row-even: var(--jp-layout-color1, white);\n",
       "  --xr-background-color-row-odd: var(--jp-layout-color2, #eeeeee);\n",
       "}\n",
       "\n",
       "html[theme=dark],\n",
       "body.vscode-dark {\n",
       "  --xr-font-color0: rgba(255, 255, 255, 1);\n",
       "  --xr-font-color2: rgba(255, 255, 255, 0.54);\n",
       "  --xr-font-color3: rgba(255, 255, 255, 0.38);\n",
       "  --xr-border-color: #1F1F1F;\n",
       "  --xr-disabled-color: #515151;\n",
       "  --xr-background-color: #111111;\n",
       "  --xr-background-color-row-even: #111111;\n",
       "  --xr-background-color-row-odd: #313131;\n",
       "}\n",
       "\n",
       ".xr-wrap {\n",
       "  display: block;\n",
       "  min-width: 300px;\n",
       "  max-width: 700px;\n",
       "}\n",
       "\n",
       ".xr-text-repr-fallback {\n",
       "  /* fallback to plain text repr when CSS is not injected (untrusted notebook) */\n",
       "  display: none;\n",
       "}\n",
       "\n",
       ".xr-header {\n",
       "  padding-top: 6px;\n",
       "  padding-bottom: 6px;\n",
       "  margin-bottom: 4px;\n",
       "  border-bottom: solid 1px var(--xr-border-color);\n",
       "}\n",
       "\n",
       ".xr-header > div,\n",
       ".xr-header > ul {\n",
       "  display: inline;\n",
       "  margin-top: 0;\n",
       "  margin-bottom: 0;\n",
       "}\n",
       "\n",
       ".xr-obj-type,\n",
       ".xr-array-name {\n",
       "  margin-left: 2px;\n",
       "  margin-right: 10px;\n",
       "}\n",
       "\n",
       ".xr-obj-type {\n",
       "  color: var(--xr-font-color2);\n",
       "}\n",
       "\n",
       ".xr-sections {\n",
       "  padding-left: 0 !important;\n",
       "  display: grid;\n",
       "  grid-template-columns: 150px auto auto 1fr 20px 20px;\n",
       "}\n",
       "\n",
       ".xr-section-item {\n",
       "  display: contents;\n",
       "}\n",
       "\n",
       ".xr-section-item input {\n",
       "  display: none;\n",
       "}\n",
       "\n",
       ".xr-section-item input + label {\n",
       "  color: var(--xr-disabled-color);\n",
       "}\n",
       "\n",
       ".xr-section-item input:enabled + label {\n",
       "  cursor: pointer;\n",
       "  color: var(--xr-font-color2);\n",
       "}\n",
       "\n",
       ".xr-section-item input:enabled + label:hover {\n",
       "  color: var(--xr-font-color0);\n",
       "}\n",
       "\n",
       ".xr-section-summary {\n",
       "  grid-column: 1;\n",
       "  color: var(--xr-font-color2);\n",
       "  font-weight: 500;\n",
       "}\n",
       "\n",
       ".xr-section-summary > span {\n",
       "  display: inline-block;\n",
       "  padding-left: 0.5em;\n",
       "}\n",
       "\n",
       ".xr-section-summary-in:disabled + label {\n",
       "  color: var(--xr-font-color2);\n",
       "}\n",
       "\n",
       ".xr-section-summary-in + label:before {\n",
       "  display: inline-block;\n",
       "  content: '►';\n",
       "  font-size: 11px;\n",
       "  width: 15px;\n",
       "  text-align: center;\n",
       "}\n",
       "\n",
       ".xr-section-summary-in:disabled + label:before {\n",
       "  color: var(--xr-disabled-color);\n",
       "}\n",
       "\n",
       ".xr-section-summary-in:checked + label:before {\n",
       "  content: '▼';\n",
       "}\n",
       "\n",
       ".xr-section-summary-in:checked + label > span {\n",
       "  display: none;\n",
       "}\n",
       "\n",
       ".xr-section-summary,\n",
       ".xr-section-inline-details {\n",
       "  padding-top: 4px;\n",
       "  padding-bottom: 4px;\n",
       "}\n",
       "\n",
       ".xr-section-inline-details {\n",
       "  grid-column: 2 / -1;\n",
       "}\n",
       "\n",
       ".xr-section-details {\n",
       "  display: none;\n",
       "  grid-column: 1 / -1;\n",
       "  margin-bottom: 5px;\n",
       "}\n",
       "\n",
       ".xr-section-summary-in:checked ~ .xr-section-details {\n",
       "  display: contents;\n",
       "}\n",
       "\n",
       ".xr-array-wrap {\n",
       "  grid-column: 1 / -1;\n",
       "  display: grid;\n",
       "  grid-template-columns: 20px auto;\n",
       "}\n",
       "\n",
       ".xr-array-wrap > label {\n",
       "  grid-column: 1;\n",
       "  vertical-align: top;\n",
       "}\n",
       "\n",
       ".xr-preview {\n",
       "  color: var(--xr-font-color3);\n",
       "}\n",
       "\n",
       ".xr-array-preview,\n",
       ".xr-array-data {\n",
       "  padding: 0 5px !important;\n",
       "  grid-column: 2;\n",
       "}\n",
       "\n",
       ".xr-array-data,\n",
       ".xr-array-in:checked ~ .xr-array-preview {\n",
       "  display: none;\n",
       "}\n",
       "\n",
       ".xr-array-in:checked ~ .xr-array-data,\n",
       ".xr-array-preview {\n",
       "  display: inline-block;\n",
       "}\n",
       "\n",
       ".xr-dim-list {\n",
       "  display: inline-block !important;\n",
       "  list-style: none;\n",
       "  padding: 0 !important;\n",
       "  margin: 0;\n",
       "}\n",
       "\n",
       ".xr-dim-list li {\n",
       "  display: inline-block;\n",
       "  padding: 0;\n",
       "  margin: 0;\n",
       "}\n",
       "\n",
       ".xr-dim-list:before {\n",
       "  content: '(';\n",
       "}\n",
       "\n",
       ".xr-dim-list:after {\n",
       "  content: ')';\n",
       "}\n",
       "\n",
       ".xr-dim-list li:not(:last-child):after {\n",
       "  content: ',';\n",
       "  padding-right: 5px;\n",
       "}\n",
       "\n",
       ".xr-has-index {\n",
       "  font-weight: bold;\n",
       "}\n",
       "\n",
       ".xr-var-list,\n",
       ".xr-var-item {\n",
       "  display: contents;\n",
       "}\n",
       "\n",
       ".xr-var-item > div,\n",
       ".xr-var-item label,\n",
       ".xr-var-item > .xr-var-name span {\n",
       "  background-color: var(--xr-background-color-row-even);\n",
       "  margin-bottom: 0;\n",
       "}\n",
       "\n",
       ".xr-var-item > .xr-var-name:hover span {\n",
       "  padding-right: 5px;\n",
       "}\n",
       "\n",
       ".xr-var-list > li:nth-child(odd) > div,\n",
       ".xr-var-list > li:nth-child(odd) > label,\n",
       ".xr-var-list > li:nth-child(odd) > .xr-var-name span {\n",
       "  background-color: var(--xr-background-color-row-odd);\n",
       "}\n",
       "\n",
       ".xr-var-name {\n",
       "  grid-column: 1;\n",
       "}\n",
       "\n",
       ".xr-var-dims {\n",
       "  grid-column: 2;\n",
       "}\n",
       "\n",
       ".xr-var-dtype {\n",
       "  grid-column: 3;\n",
       "  text-align: right;\n",
       "  color: var(--xr-font-color2);\n",
       "}\n",
       "\n",
       ".xr-var-preview {\n",
       "  grid-column: 4;\n",
       "}\n",
       "\n",
       ".xr-var-name,\n",
       ".xr-var-dims,\n",
       ".xr-var-dtype,\n",
       ".xr-preview,\n",
       ".xr-attrs dt {\n",
       "  white-space: nowrap;\n",
       "  overflow: hidden;\n",
       "  text-overflow: ellipsis;\n",
       "  padding-right: 10px;\n",
       "}\n",
       "\n",
       ".xr-var-name:hover,\n",
       ".xr-var-dims:hover,\n",
       ".xr-var-dtype:hover,\n",
       ".xr-attrs dt:hover {\n",
       "  overflow: visible;\n",
       "  width: auto;\n",
       "  z-index: 1;\n",
       "}\n",
       "\n",
       ".xr-var-attrs,\n",
       ".xr-var-data {\n",
       "  display: none;\n",
       "  background-color: var(--xr-background-color) !important;\n",
       "  padding-bottom: 5px !important;\n",
       "}\n",
       "\n",
       ".xr-var-attrs-in:checked ~ .xr-var-attrs,\n",
       ".xr-var-data-in:checked ~ .xr-var-data {\n",
       "  display: block;\n",
       "}\n",
       "\n",
       ".xr-var-data > table {\n",
       "  float: right;\n",
       "}\n",
       "\n",
       ".xr-var-name span,\n",
       ".xr-var-data,\n",
       ".xr-attrs {\n",
       "  padding-left: 25px !important;\n",
       "}\n",
       "\n",
       ".xr-attrs,\n",
       ".xr-var-attrs,\n",
       ".xr-var-data {\n",
       "  grid-column: 1 / -1;\n",
       "}\n",
       "\n",
       "dl.xr-attrs {\n",
       "  padding: 0;\n",
       "  margin: 0;\n",
       "  display: grid;\n",
       "  grid-template-columns: 125px auto;\n",
       "}\n",
       "\n",
       ".xr-attrs dt,\n",
       ".xr-attrs dd {\n",
       "  padding: 0;\n",
       "  margin: 0;\n",
       "  float: left;\n",
       "  padding-right: 10px;\n",
       "  width: auto;\n",
       "}\n",
       "\n",
       ".xr-attrs dt {\n",
       "  font-weight: normal;\n",
       "  grid-column: 1;\n",
       "}\n",
       "\n",
       ".xr-attrs dt:hover span {\n",
       "  display: inline-block;\n",
       "  background: var(--xr-background-color);\n",
       "  padding-right: 10px;\n",
       "}\n",
       "\n",
       ".xr-attrs dd {\n",
       "  grid-column: 2;\n",
       "  white-space: pre-wrap;\n",
       "  word-break: break-all;\n",
       "}\n",
       "\n",
       ".xr-icon-database,\n",
       ".xr-icon-file-text2 {\n",
       "  display: inline-block;\n",
       "  vertical-align: middle;\n",
       "  width: 1em;\n",
       "  height: 1.5em !important;\n",
       "  stroke-width: 0;\n",
       "  stroke: currentColor;\n",
       "  fill: currentColor;\n",
       "}\n",
       "</style><pre class='xr-text-repr-fallback'>&lt;xarray.Dataset&gt;\n",
       "Dimensions:      (lat: 59, lon: 50)\n",
       "Coordinates:\n",
       "  * lon          (lon) float64 -110.3 -110.0 -109.7 ... -95.62 -95.31 -95.0\n",
       "  * lat          (lat) float64 24.5 24.75 25.0 25.25 ... 38.25 38.5 38.75 39.0\n",
       "Data variables:\n",
       "    StateVector  (lat, lon) float64 -9.999e+03 -9.999e+03 ... 201.0 201.0</pre><div class='xr-wrap' hidden><div class='xr-header'><div class='xr-obj-type'>xarray.Dataset</div></div><ul class='xr-sections'><li class='xr-section-item'><input id='section-cb95c160-8446-484e-b7eb-bfe8c8114dcd' class='xr-section-summary-in' type='checkbox' disabled ><label for='section-cb95c160-8446-484e-b7eb-bfe8c8114dcd' class='xr-section-summary'  title='Expand/collapse section'>Dimensions:</label><div class='xr-section-inline-details'><ul class='xr-dim-list'><li><span class='xr-has-index'>lat</span>: 59</li><li><span class='xr-has-index'>lon</span>: 50</li></ul></div><div class='xr-section-details'></div></li><li class='xr-section-item'><input id='section-56c8681d-745d-44d0-87af-102c885c3010' class='xr-section-summary-in' type='checkbox'  checked><label for='section-56c8681d-745d-44d0-87af-102c885c3010' class='xr-section-summary' >Coordinates: <span>(2)</span></label><div class='xr-section-inline-details'></div><div class='xr-section-details'><ul class='xr-var-list'><li class='xr-var-item'><div class='xr-var-name'><span class='xr-has-index'>lon</span></div><div class='xr-var-dims'>(lon)</div><div class='xr-var-dtype'>float64</div><div class='xr-var-preview xr-preview'>-110.3 -110.0 ... -95.31 -95.0</div><input id='attrs-ddc799e0-be7d-4034-8d5d-3b236a4c660b' class='xr-var-attrs-in' type='checkbox' ><label for='attrs-ddc799e0-be7d-4034-8d5d-3b236a4c660b' title='Show/Hide attributes'><svg class='icon xr-icon-file-text2'><use xlink:href='#icon-file-text2'></use></svg></label><input id='data-4c535076-6ab3-4571-9bc9-55d96b6b354d' class='xr-var-data-in' type='checkbox'><label for='data-4c535076-6ab3-4571-9bc9-55d96b6b354d' title='Show/Hide data repr'><svg class='icon xr-icon-database'><use xlink:href='#icon-database'></use></svg></label><div class='xr-var-attrs'><dl class='xr-attrs'><dt><span>units :</span></dt><dd>degrees_east</dd><dt><span>long_name :</span></dt><dd>Longitude</dd></dl></div><div class='xr-var-data'><pre>array([-110.3125, -110.    , -109.6875, -109.375 , -109.0625, -108.75  ,\n",
       "       -108.4375, -108.125 , -107.8125, -107.5   , -107.1875, -106.875 ,\n",
       "       -106.5625, -106.25  , -105.9375, -105.625 , -105.3125, -105.    ,\n",
       "       -104.6875, -104.375 , -104.0625, -103.75  , -103.4375, -103.125 ,\n",
       "       -102.8125, -102.5   , -102.1875, -101.875 , -101.5625, -101.25  ,\n",
       "       -100.9375, -100.625 , -100.3125, -100.    ,  -99.6875,  -99.375 ,\n",
       "        -99.0625,  -98.75  ,  -98.4375,  -98.125 ,  -97.8125,  -97.5   ,\n",
       "        -97.1875,  -96.875 ,  -96.5625,  -96.25  ,  -95.9375,  -95.625 ,\n",
       "        -95.3125,  -95.    ])</pre></div></li><li class='xr-var-item'><div class='xr-var-name'><span class='xr-has-index'>lat</span></div><div class='xr-var-dims'>(lat)</div><div class='xr-var-dtype'>float64</div><div class='xr-var-preview xr-preview'>24.5 24.75 25.0 ... 38.5 38.75 39.0</div><input id='attrs-27fcf260-0101-446f-9995-0b167108afb4' class='xr-var-attrs-in' type='checkbox' ><label for='attrs-27fcf260-0101-446f-9995-0b167108afb4' title='Show/Hide attributes'><svg class='icon xr-icon-file-text2'><use xlink:href='#icon-file-text2'></use></svg></label><input id='data-c7039020-2c08-47ed-be41-4c2d0bc4435e' class='xr-var-data-in' type='checkbox'><label for='data-c7039020-2c08-47ed-be41-4c2d0bc4435e' title='Show/Hide data repr'><svg class='icon xr-icon-database'><use xlink:href='#icon-database'></use></svg></label><div class='xr-var-attrs'><dl class='xr-attrs'><dt><span>units :</span></dt><dd>degrees_north</dd><dt><span>long_name :</span></dt><dd>Latitude</dd></dl></div><div class='xr-var-data'><pre>array([24.5 , 24.75, 25.  , 25.25, 25.5 , 25.75, 26.  , 26.25, 26.5 , 26.75,\n",
       "       27.  , 27.25, 27.5 , 27.75, 28.  , 28.25, 28.5 , 28.75, 29.  , 29.25,\n",
       "       29.5 , 29.75, 30.  , 30.25, 30.5 , 30.75, 31.  , 31.25, 31.5 , 31.75,\n",
       "       32.  , 32.25, 32.5 , 32.75, 33.  , 33.25, 33.5 , 33.75, 34.  , 34.25,\n",
       "       34.5 , 34.75, 35.  , 35.25, 35.5 , 35.75, 36.  , 36.25, 36.5 , 36.75,\n",
       "       37.  , 37.25, 37.5 , 37.75, 38.  , 38.25, 38.5 , 38.75, 39.  ])</pre></div></li></ul></div></li><li class='xr-section-item'><input id='section-68e5fb07-158c-49b2-a345-eba01c0c5083' class='xr-section-summary-in' type='checkbox'  checked><label for='section-68e5fb07-158c-49b2-a345-eba01c0c5083' class='xr-section-summary' >Data variables: <span>(1)</span></label><div class='xr-section-inline-details'></div><div class='xr-section-details'><ul class='xr-var-list'><li class='xr-var-item'><div class='xr-var-name'><span>StateVector</span></div><div class='xr-var-dims'>(lat, lon)</div><div class='xr-var-dtype'>float64</div><div class='xr-var-preview xr-preview'>-9.999e+03 -9.999e+03 ... 201.0</div><input id='attrs-7caeb5eb-8073-4188-a5a6-71fa32f8d0a5' class='xr-var-attrs-in' type='checkbox' ><label for='attrs-7caeb5eb-8073-4188-a5a6-71fa32f8d0a5' title='Show/Hide attributes'><svg class='icon xr-icon-file-text2'><use xlink:href='#icon-file-text2'></use></svg></label><input id='data-ed0218d6-d596-4030-8d89-fb3aed670937' class='xr-var-data-in' type='checkbox'><label for='data-ed0218d6-d596-4030-8d89-fb3aed670937' title='Show/Hide data repr'><svg class='icon xr-icon-database'><use xlink:href='#icon-database'></use></svg></label><div class='xr-var-attrs'><dl class='xr-attrs'><dt><span>units :</span></dt><dd>none</dd><dt><span>missing_value :</span></dt><dd>-9999</dd><dt><span>_FillValue :</span></dt><dd>-9999</dd></dl></div><div class='xr-var-data'><pre>array([[-9999., -9999., -9999., ..., -9999., -9999., -9999.],\n",
       "       [-9999., -9999., -9999., ..., -9999., -9999., -9999.],\n",
       "       [-9999., -9999., -9999., ..., -9999., -9999., -9999.],\n",
       "       ...,\n",
       "       [  207.,   207.,   207., ...,   201.,   201.,   201.],\n",
       "       [  207.,   207.,   207., ...,   201.,   201.,   201.],\n",
       "       [  207.,   207.,   207., ...,   201.,   201.,   201.]])</pre></div></li></ul></div></li><li class='xr-section-item'><input id='section-c834eab6-660f-463c-bc59-408badf945bd' class='xr-section-summary-in' type='checkbox' disabled ><label for='section-c834eab6-660f-463c-bc59-408badf945bd' class='xr-section-summary'  title='Expand/collapse section'>Attributes: <span>(0)</span></label><div class='xr-section-inline-details'></div><div class='xr-section-details'><dl class='xr-attrs'></dl></div></li></ul></div></div>"
      ],
      "text/plain": [
       "<xarray.Dataset>\n",
       "Dimensions:      (lat: 59, lon: 50)\n",
       "Coordinates:\n",
       "  * lon          (lon) float64 -110.3 -110.0 -109.7 ... -95.62 -95.31 -95.0\n",
       "  * lat          (lat) float64 24.5 24.75 25.0 25.25 ... 38.25 38.5 38.75 39.0\n",
       "Data variables:\n",
       "    StateVector  (lat, lon) float64 -9.999e+03 -9.999e+03 ... 201.0 201.0"
      ]
     },
     "execution_count": 15,
     "metadata": {},
     "output_type": "execute_result"
    }
   ],
   "source": [
    "# Create dataset\n",
    "ds_state_vector = xr.Dataset(\n",
    "                {\n",
    "                    \"StateVector\": ([\"lat\", \"lon\"], state_vector),\n",
    "                },\n",
    "                coords={\n",
    "                    \"lon\": (\"lon\", new_lon_grid),\n",
    "                    \"lat\": (\"lat\", new_lat_grid),\n",
    "                },\n",
    "                \n",
    "                )\n",
    "\n",
    "# Add attribute metadata\n",
    "ds_state_vector.lat.attrs['units'] = 'degrees_north'\n",
    "ds_state_vector.lat.attrs['long_name'] = 'Latitude'\n",
    "ds_state_vector.lon.attrs['units'] = 'degrees_east'\n",
    "ds_state_vector.lon.attrs['long_name'] = 'Longitude'\n",
    "ds_state_vector.StateVector.attrs['units'] = 'none'\n",
    "ds_state_vector.StateVector.attrs['missing_value'] = -9999\n",
    "ds_state_vector.StateVector.attrs['_FillValue'] = -9999\n",
    "ds_state_vector"
   ]
  },
  {
   "cell_type": "code",
   "execution_count": 16,
   "metadata": {},
   "outputs": [
    {
     "name": "stdout",
     "output_type": "stream",
     "text": [
      "State vector has 208 emission elements\n"
     ]
    }
   ],
   "source": [
    "# Count elements\n",
    "num_elements = int(state_vector.max().values)\n",
    "print('State vector has',num_elements,'emission elements')"
   ]
  },
  {
   "cell_type": "code",
   "execution_count": 17,
   "metadata": {},
   "outputs": [],
   "source": [
    "# Save\n",
    "save = False # Switch to True if you wish to save the state vector file\n",
    "\n",
    "if save:\n",
    "    save_pth = config[\"StateVectorFile\"]\n",
    "    ds_state_vector.to_netcdf(save_pth)"
   ]
  },
  {
   "cell_type": "markdown",
   "metadata": {},
   "source": [
    "----"
   ]
  }
 ],
 "metadata": {
  "kernelspec": {
   "display_name": "Python 3",
   "language": "python",
   "name": "python3"
  },
  "language_info": {
   "codemirror_mode": {
    "name": "ipython",
    "version": 3
   },
   "file_extension": ".py",
   "mimetype": "text/x-python",
   "name": "python",
   "nbconvert_exporter": "python",
   "pygments_lexer": "ipython3",
   "version": "3.6.10"
  }
 },
 "nbformat": 4,
 "nbformat_minor": 4
}<|MERGE_RESOLUTION|>--- conflicted
+++ resolved
@@ -328,17 +328,11 @@
     "    constYr = 2015\n",
     "    gridRes = '05x0625'\n",
     "\n",
-<<<<<<< HEAD
     "gridDir = f'{config[\"Res\"]}_{config[\"RegionID\"]}'\n",
     "land_cover_file = f'{met_token1}.{constYr}0101.CN.{gridRes}.{config[\"RegionID\"]}.nc'\n",
-    "land_cover_pth = f'/home/ubuntu/ExtData/GEOS_{gridDir}/{met_token2}/{constYr}/01/{land_cover_file}'"
-=======
-    "gridDir = f'{config[\"Res\"]}_{config[\"NestedRegion\"]}'\n",
-    "land_cover_file = f'{met_token1}.{constYr}0101.CN.{gridRes}.{config[\"NestedRegion\"]}.nc'\n",
     "land_cover_pth = f'/home/ubuntu/ExtData/GEOS_{gridDir}/{met_token2}/{constYr}/01/{land_cover_file}'\n",
     "hemco_diag_file = f'HEMCO_sa_diagnostics.{gridRes}.20190101.nc'\n",
     "hemco_diag_pth = f'/home/ubuntu/ExtData/HEMCO/CH4/v2023-04/HEMCO_SA_Output/{hemco_diag_file}'"
->>>>>>> 477b8d74
    ]
   },
   {
