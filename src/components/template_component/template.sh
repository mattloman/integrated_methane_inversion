--- conflicted
+++ resolved
@@ -16,11 +16,7 @@
     export GC_USER_REGISTERED=true
     if [[ ! -f ${HOME}/.geoschem/config ]]; then
         mkdir -p ${HOME}/.geoschem
-<<<<<<< HEAD
-        echo "export GC_DATA_ROOT=${DataPath}" >> ${HOME}/.geoschem/config
-=======
         echo "export GC_DATA_ROOT=${DataPath}" >>${HOME}/.geoschem/config
->>>>>>> e64b99b0
         source ${HOME}/.geoschem/config
     fi
 
@@ -39,10 +35,7 @@
         printf "\n Options are GEOSFP or MERRA2.\n"
         exit 1
     fi
-<<<<<<< HEAD
     
-=======
->>>>>>> e64b99b0
     if [ "$Res" = "4.0x5.0" ]; then
         cmd="9\n${metNum}\n1\n2\n${RunDirs}\n${runDir}\nn\n"
     elif [ "$Res" == "2.0x2.5" ]; then
@@ -76,11 +69,7 @@
 
     if "$isAWS"; then
         # Update GC data download to silence output from aws commands
-<<<<<<< HEAD
-        sed -i "s/command: 'aws s3 cp --request-payer requester '/command: 'aws s3 cp --no-sign-request --only-show-errors '/" download_data.yml
-=======
         sed -i "s/command: 'aws s3 cp '/command: 'aws s3 cp --no-sign-request --only-show-errors '/" download_data.yml
->>>>>>> e64b99b0
     fi
 
     # Modify geoschem_config.yml based on settings in config.yml
