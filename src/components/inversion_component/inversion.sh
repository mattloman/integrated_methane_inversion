#!/bin/bash

# Functions available in this file include:
#   - setup_inversion 
#   - run_inversion 
#   - run_notebooks 

# Description: Setup inversion run directory
# Usage:
#   setup_inversion
setup_inversion() {
    printf "\n=== SETTING UP INVERSION DIRECTORY ===\n"
    
    cd ${OutputPath}/$RunName
    mkdir -p -v inversion
    mkdir -p inversion/data_converted
    mkdir -p inversion/data_geoschem
    mkdir -p inversion/data_sensitivities
    mkdir -p inversion/data_visualization
    mkdir -p inversion/operators
    if "$LognormalErrors"; then
        mkdir -p inversion/data_converted_prior
        mkdir -p inversion/data_geoschem_prior
        mkdir -p inversion/data_visualization_prior
    fi
    
    cp ${InversionPath}/src/inversion_scripts/calc_sensi.py inversion/
    cp ${InversionPath}/src/inversion_scripts/invert.py inversion/
    cp ${InversionPath}/src/inversion_scripts/lognormal_invert.py inversion/
    cp ${InversionPath}/src/inversion_scripts/jacobian.py inversion/
    cp ${InversionPath}/src/inversion_scripts/operators/*.py inversion/operators/
    cp ${InversionPath}/src/inversion_scripts/make_gridded_posterior.py inversion/
    cp ${InversionPath}/src/inversion_scripts/postproc_diags.py inversion/
    cp ${InversionPath}/src/inversion_scripts/setup_gc_cache.py inversion/
    cp ${InversionPath}/src/inversion_scripts/utils.py inversion/
    cp ${InversionPath}/src/inversion_scripts/merge_partial_k.py inversion/
    cp ${InversionPath}/src/inversion_scripts/run_inversion.sh inversion/
    cp ${InversionPath}/src/notebooks/visualization_notebook.ipynb inversion/
    cp ${InversionPath}/src/utilities/cleanup_script.sh .

    # set inversion period to 1 if not in Kalman mode
    if [ -z "$KalmanMode" ] || [ "$KalmanMode" != true ]; then
        sed -i -e "s:{PERIOD}:1:g" inversion/run_inversion.sh
    fi
    
    sed -i -e "s:{INVERSION_PATH}:${InversionPath}:g" \
           -e "s:{CONFIG_FILE}:${ConfigFile}:g" \
           -e "s:{STATE_VECTOR_ELEMENTS}:${nElements}:g" \
           -e "s:{NUM_JACOBIAN_TRACERS}:${NumJacobianTracers}:g" \
           -e "s:{OUTPUT_PATH}:${OutputPath}:g" \
           -e "s:{STATE_VECTOR_PATH}:../StateVector.nc:g" \
           -e "s:{LON_MIN}:${LonMinInvDomain}:g" \
           -e "s:{LON_MAX}:${LonMaxInvDomain}:g" \
           -e "s:{LAT_MIN}:${LatMinInvDomain}:g" \
           -e "s:{LAT_MAX}:${LatMaxInvDomain}:g" \
           -e "s:{RES}:${Res}:g" inversion/run_inversion.sh

    if "$KalmanMode"; then
        # Rename inversion directory as template directory
        mv ${RunDirs}/inversion ${RunDirs}/inversion_template
    fi

    printf "\n=== DONE SETTING UP INVERSION DIRECTORY ===\n"
}

# Description: Run inversion
# Usage:
#   run_inversion
run_inversion() {
    inversion_start=$(date +%s)
    printf "\n=== RUNNING INVERSION ===\n"
    FirstSimSwitch=true
    if "$KalmanMode"; then
        cd ${RunDirs}/kf_inversions/period${period_i}
        # Modify inversion driver script to reflect current inversion period
        sed -i "s|satellite_data\"|satellite_data\"\n\n# Defined via run_kf.sh:\nStartDate=${StartDate_i}\nEndDate=${EndDate_i}|g" run_inversion.sh
        if (( period_i > 1 )); then
            FirstSimSwitch=false
        fi
    else
        cd ${RunDirs}/inversion
    fi

    # Execute inversion driver script
<<<<<<< HEAD
    submit_job $SchedulerType false run_inversion.sh $FirstSimSwitch
=======
    sbatch --mem $RequestedMemory \
           -c $RequestedCPUs \
           -t $RequestedTime \
           -p $SchedulerPartition \
           -W run_inversion.sh $FirstSimSwitch; wait;
>>>>>>> 4a46a9f2

    # check if exited with non-zero exit code
    [ ! -f ".error_status_file.txt" ] || imi_failed $LINENO
        
    printf "\n=== DONE RUNNING INVERSION ===\n"
    inversion_end=$(date +%s)
}

# Description: Run visualization notebooks and export to html
# Usage:
#   run_notebooks
run_notebooks() {
    printf "\n=== RUNNING VISUALIZATION NOTEBOOKS ===\n"
    if "$KalmanMode"; then
        cd ${RunDirs}/kf_inversions/period${period_i}
    else
        cd ${RunDirs}/inversion
    fi
    # replace config file path in viz notebook
    copied_config=${RunDirs}/config_${RunName}.yml
    sed -i 's|\/home\/ubuntu\/integrated_methane_inversion\/config.yml|'$copied_config'|g' visualization_notebook.ipynb
    jupyter nbconvert --execute --to html visualization_notebook.ipynb
    printf "\n=== DONE RUNNING NOTEBOOKS ===\n"
}<|MERGE_RESOLUTION|>--- conflicted
+++ resolved
@@ -82,15 +82,7 @@
     fi
 
     # Execute inversion driver script
-<<<<<<< HEAD
     submit_job $SchedulerType false run_inversion.sh $FirstSimSwitch
-=======
-    sbatch --mem $RequestedMemory \
-           -c $RequestedCPUs \
-           -t $RequestedTime \
-           -p $SchedulerPartition \
-           -W run_inversion.sh $FirstSimSwitch; wait;
->>>>>>> 4a46a9f2
 
     # check if exited with non-zero exit code
     [ ! -f ".error_status_file.txt" ] || imi_failed $LINENO
