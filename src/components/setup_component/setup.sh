--- conflicted
+++ resolved
@@ -87,15 +87,9 @@
         gridDir="4x5"
         gridFile="4x5"
     else
-<<<<<<< HEAD
-	printf "\nERROR: Grid resolution ${Res} is not supported by the IMI. "
-	printf "\n Options are 0.125x0.15625, 0.25x0.3125, 0.5x0.625, 2.0x2.5, or 4.0x5.0.\n"
-	exit 1
-=======
         printf "\nERROR: Grid resolution ${Res} is not supported by the IMI. "
-        printf "\n Options are 0.25x0.3125, 0.5x0.625, 2.0x2.5, or 4.0x5.0.\n"
+        printf "\n Options are 0.125x0.15625, 0.25x0.3125, 0.5x0.625, 2.0x2.5, or 4.0x5.0.\n"
         exit 1
->>>>>>> 573f4a4b
     fi
     # Use cropped met for regional simulations instead of using global met
     if "$isRegional"; then
