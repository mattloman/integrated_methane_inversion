#!/bin/bash

# Functions available in this file include:
#   - run_hemco_prior_emis
#   - exclude_soil_sink

# Description: Run a HEMCO standalone simulation to generate prior emissions
#
# Usage:
#   run_hemco_prior_emis
run_hemco_prior_emis() {
    hemco_prior_emis_start=$(date +%s)
    
    HEMCOdir="hemco_prior_emis"
    if [[ -d ${RunDirs}/${HEMCOdir} ]]; then
        printf "\nERROR: ${RunDirs}/${HEMCOdir} already exists. Please remove or set 'DoHemcoPriorEmis: false' in config.yml.\n"
        exit 9999
    fi

    ### Perform dry run if requested
    if "$HemcoPriorEmisDryRun"; then
        pushd ${RunDirs}/template_run
        printf "\nExecuting dry-run for HEMCO prior emissions run...\n"
        ../GEOSChem_build/gcclassic --dryrun &> log.dryrun
        # prevent restart file from getting downloaded
        sed -i '/GEOSChem.Restart/d' log.dryrun
        # prevent download of GEOS met fields
        sed -i "/GEOS_${Res}/d" log.dryrun
        python download_gc_data.py log.dryrun aws
        popd
    fi

    if "$LinkHemco"; then
        printf "\nLinking HEMCO standalone simulation to use for prior emissions\n\n"
        mkdir ${RunDirs}/${HEMCOdir}
        ln -s $HemcoStandaloneOutputDir ${RunDirs}/${HEMCOdir}/
        pushd ${RunDirs}/${HEMCOdir}/OutputDir
        for file in HEMCO_sa_diagnostics*.nc; do
            # only run exclude_soil_sink if the variable is missing from ncdump -h
            if ! $(ncdump -h $file | grep -q 'EmisCH4_Total_ExclSoilAbs'); then
                exclude_soil_sink $file $file
            fi
        done
        popd

    else
        printf "\n=== GENERATING PRIOR EMISSIONS WITH HEMCO STANDALONE ===\n"

        cd ${GCClassicPath}/src/HEMCO/run

        # Commands to feed to createRunDir.sh
        # HEMCO standalone run directories are created for the global domain by default
        if [[ "$Met" == "MERRA2" || "$Met" == "MERRA-2" || "$Met" == "merra2" ]]; then
            metNum="1"
        elif [[ "$Met" == "GEOSFP" || "$Met" == "GEOS-FP" || "$Met" == "geosfp" ]]; then
            metNum="2"
        else
            printf "\nERROR: Meteorology field ${Met} is not supported by the IMI. "
            printf "\n Options are GEOSFP or MERRA2.\n"
            exit 1
        fi
        if [ "$Res" = "4.0x5.0" ]; then
            resnum="1"
        elif [ "$Res" == "2.0x2.5" ]; then
            resnum="2"
        elif [ "$Res" == "0.5x0.625" ]; then
            resnum="3"
        elif [ "$Res" == "0.25x0.3125" ]; then
            resnum="4"
        else
            printf "\nERROR: Grid resolution ${Res} is not supported by the IMI. "
            printf "\n Options are 0.25x0.3125, 0.5x0.625, 2.0x2.5, or 4.0x5.0.\n"
            exit 1
        fi
        HEMCOconfig=${RunTemplate}/HEMCO_Config.rc

        # Create HEMCO standalone directory
        cmd="${metNum}\n${resnum}\n${HEMCOconfig}\n${RunDirs}\n${HEMCOdir}\nn\n"
        printf ${cmd} | ./createRunDir.sh >>createHemcoDir.log 2>&1
        rm -f createHemcoDir.log
        printf "\nCreated ${RunDirs}/${HEMCOdir}\n"

        cd ${RunDirs}/${HEMCOdir}

        # Modify HEMCO files based on settings in config.yml
        sed -i -e "/DiagnFreq:           00000100 000000/d" \
            -e "/Negative values:     0/d" HEMCO_sa_Config.rc
        sed -i -e "s/METEOROLOGY            :       true/METEOROLOGY            :       false/g" \
            -e "s|DiagnFreq:                   End|DiagnFreq:                   Daily|g" HEMCO_Config.rc
        sed -i -e "/#SBATCH -c 8/d" runHEMCO.sh
        sed -i -e "/#SBATCH -t 0-12:00/d" runHEMCO.sh
        sed -i -e "/#SBATCH -p huce_intel/d" runHEMCO.sh
        sed -i -e "/#SBATCH --mem=15000/d" runHEMCO.sh
        sed -i '/.*hemco_standalone.*/a\
    retVal=$?\
    if [ $retVal -ne 0 ]; then\
        rm -f .error_status_file.txt\
        echo "Error Status: $retVal" > .error_status_file.txt\
        echo "HEMCO prior emis run exited with error code: $retVal"\
        exit $retVal\
    fi' runHEMCO.sh

        sa_XMIN=$(python ${InversionPath}/src/components/hemco_prior_emis_component/get_hemco_grid_vars.py ${RunDirs}/StateVector.nc XMIN)
        sa_XMAX=$(python ${InversionPath}/src/components/hemco_prior_emis_component/get_hemco_grid_vars.py ${RunDirs}/StateVector.nc XMAX)
        sa_YMIN=$(python ${InversionPath}/src/components/hemco_prior_emis_component/get_hemco_grid_vars.py ${RunDirs}/StateVector.nc YMIN)
        sa_YMAX=$(python ${InversionPath}/src/components/hemco_prior_emis_component/get_hemco_grid_vars.py ${RunDirs}/StateVector.nc YMAX)
        sa_NX=$(python ${InversionPath}/src/components/hemco_prior_emis_component/get_hemco_grid_vars.py ${RunDirs}/StateVector.nc NX)
        sa_NY=$(python ${InversionPath}/src/components/hemco_prior_emis_component/get_hemco_grid_vars.py ${RunDirs}/StateVector.nc NY)
        sa_YEDGE=$(python ${InversionPath}/src/components/hemco_prior_emis_component/get_hemco_grid_vars.py ${RunDirs}/StateVector.nc YEDGE)
        sa_YMID=$(python ${InversionPath}/src/components/hemco_prior_emis_component/get_hemco_grid_vars.py ${RunDirs}/StateVector.nc YMID)
        sed -i -e "s/XMIN.*/XMIN: ${sa_XMIN}/" \
            -e "s/XMAX.*/XMAX: ${sa_XMAX}/" \
            -e "s/YMIN.*/YMIN: ${sa_YMIN}/" \
            -e "s/YMAX.*/YMAX: ${sa_YMAX}/" \
            -e "s/NX.*/NX: ${sa_NX}/" \
            -e "s/NY.*/NY: ${sa_NY}/" \
            -e "s/YEDGE.*/YEDGE: ${sa_YEDGE}/" \
            -e "s/YMID.*/YMID: ${sa_YMID}/" HEMCO_sa_Grid.${gridFile}.rc
        mv runHEMCO.sh ${RunName}_HEMCO_Prior_Emis.run

        # Compile HEMCO and store executable in template run directory
        printf "\nCompiling HEMCO...\n"
        cd build
        cmake ${InversionPath}/GCClassic/src/HEMCO >>build_hemco.log 2>&1
        cmake . -DRUNDIR=.. >>build_hemco.log 2>&1
        make -j install >>build_hemco.log 2>&1
        cd ..
        if [[ -f hemco_standalone ]]; then
            mkdir HEMCO_build_info
            mv build/CMakeCache.txt HEMCO_build_info
            rm -rf build
        else
            printf "\nHEMCO build failed! \n\nSee ${RunTemplate}/build/build_hemco.log for details\n"
            exit 999
        fi
        printf "\nDone compiling HEMCO \n\nSee ${RunDirs}/${HEMCOdir}/HEMCO_build_info for details\n\n"

        printf "\nSubmitting HEMCO prior emissions simulation\n\n"

        run_hemco_sa $StartDate $EndDate

        printf "\nDone HEMCO prior emissions simulation\n\n"
    fi
<<<<<<< HEAD
    if [ "$Res" = "4.0x5.0" ]; then
        resnum="1"
    elif [ "$Res" == "2.0x2.5" ]; then
        resnum="2"
    elif [ "$Res" == "0.5x0.625" ]; then
        resnum="3"
    elif [ "$Res" == "0.25x0.3125" ]; then
	resnum="4"
    elif [ "$Res" == "0.125x0.15625" ]; then
       resnum="5"
    else
       printf "\nERROR: Grid resolution ${Res} is not supported by the IMI."
       printf "\n Options are 0.125x0.15625, 0.25x0.3125, 0.5x0.625, 2.0x2.5, or 4.0x5.0.\n"
       exit 1
    fi
    HEMCOconfig=${RunTemplate}/HEMCO_Config.rc

    # Create HEMCO standalone directory
    cmd="${metNum}\n${resnum}\n${HEMCOconfig}\n${RunDirs}\n${HEMCOdir}\nn\n"
    printf ${cmd} | ./createRunDir.sh >>createHemcoDir.log 2>&1
    rm -f createHemcoDir.log
    printf "\nCreated ${RunDirs}/${HEMCOdir}\n"

    cd ${RunDirs}/${HEMCOdir}

    # Modify HEMCO files based on settings in config.yml
    sed -i -e "/DiagnFreq:           00000100 000000/d" \
        -e "/Negative values:     0/d" HEMCO_sa_Config.rc
    sed -i -e "s/METEOROLOGY            :       true/METEOROLOGY            :       false/g" \
        -e "s|DiagnFreq:                   End|DiagnFreq:                   Daily|g" HEMCO_Config.rc
    sed -i -e "/#SBATCH -c 8/d" runHEMCO.sh
    sed -i -e "/#SBATCH -t 0-12:00/d" runHEMCO.sh
    sed -i -e "/#SBATCH -p huce_intel/d" runHEMCO.sh
    sed -i -e "/#SBATCH --mem=15000/d" runHEMCO.sh
    sed -i '/.*hemco_standalone.*/a\
retVal=$?\
if [ $retVal -ne 0 ]; then\
    rm -f .error_status_file.txt\
    echo "Error Status: $retVal" > .error_status_file.txt\
    echo "HEMCO prior emis run exited with error code: $retVal"\
    exit $retVal\
fi' runHEMCO.sh

    sa_XMIN=$(python ${InversionPath}/src/components/hemco_prior_emis_component/get_hemco_grid_vars.py ${RunDirs}/StateVector.nc XMIN)
    sa_XMAX=$(python ${InversionPath}/src/components/hemco_prior_emis_component/get_hemco_grid_vars.py ${RunDirs}/StateVector.nc XMAX)
    sa_YMIN=$(python ${InversionPath}/src/components/hemco_prior_emis_component/get_hemco_grid_vars.py ${RunDirs}/StateVector.nc YMIN)
    sa_YMAX=$(python ${InversionPath}/src/components/hemco_prior_emis_component/get_hemco_grid_vars.py ${RunDirs}/StateVector.nc YMAX)
    sa_NX=$(python ${InversionPath}/src/components/hemco_prior_emis_component/get_hemco_grid_vars.py ${RunDirs}/StateVector.nc NX)
    sa_NY=$(python ${InversionPath}/src/components/hemco_prior_emis_component/get_hemco_grid_vars.py ${RunDirs}/StateVector.nc NY)
    sa_YEDGE=$(python ${InversionPath}/src/components/hemco_prior_emis_component/get_hemco_grid_vars.py ${RunDirs}/StateVector.nc YEDGE)
    sa_YMID=$(python ${InversionPath}/src/components/hemco_prior_emis_component/get_hemco_grid_vars.py ${RunDirs}/StateVector.nc YMID)
    sed -i -e "s/XMIN.*/XMIN: ${sa_XMIN}/" \
        -e "s/XMAX.*/XMAX: ${sa_XMAX}/" \
        -e "s/YMIN.*/YMIN: ${sa_YMIN}/" \
        -e "s/YMAX.*/YMAX: ${sa_YMAX}/" \
        -e "s/NX.*/NX: ${sa_NX}/" \
        -e "s/NY.*/NY: ${sa_NY}/" \
        -e "s/YEDGE.*/YEDGE: ${sa_YEDGE}/" \
        -e "s/YMID.*/YMID: ${sa_YMID}/" HEMCO_sa_Grid.${gridFile}.rc
    mv runHEMCO.sh ${RunName}_HEMCO_Prior_Emis.run

    # Compile HEMCO and store executable in template run directory
    printf "\nCompiling HEMCO...\n"
    cd build
    cmake ${InversionPath}/GCClassic/src/HEMCO >>build_hemco.log 2>&1
    cmake . -DRUNDIR=.. >>build_hemco.log 2>&1
    make -j install >>build_hemco.log 2>&1
    cd ..
    if [[ -f hemco_standalone ]]; then
        mkdir HEMCO_build_info
        mv build/CMakeCache.txt HEMCO_build_info
        rm -rf build
    else
        printf "\nHEMCO build failed! \n\nSee ${RunTemplate}/build/build_hemco.log for details\n"
        exit 999
    fi
    printf "\nDone compiling HEMCO \n\nSee ${RunDirs}/${HEMCOdir}/HEMCO_build_info for details\n\n"

    printf "\nSubmitting HEMCO prior emissions simulation\n\n"

    run_hemco_sa $StartDate $EndDate

    printf "\nDone HEMCO prior emissions simulation\n\n"
=======
>>>>>>> d9df6554

    printf "\n=== DONE GENERATING PRIOR EMISSIONS WITH HEMCO STANDALONE ===\n"
    hemco_prior_emis_end=$(date +%s)
}

# Description: Run HEMCO standalone simulation
#     to generate prior emissions for given dates
# Usage: run_hemco_sa <hemco_start> <hemco_end>
run_hemco_sa() {
    hemco_start=$1
    hemco_end=$2
    set -e

    pushd ${RunDirs}/${HEMCOdir}
    # replace start and end times in HEMCO_sa_Time.rc
    sed -i -e "s|START.*|START: ${hemco_start:0:4}-${hemco_start:4:2}-${hemco_start:6:2} 00:00:00|g" \
        -e "s|END.*|END: ${hemco_end:0:4}-${hemco_end:4:2}-${hemco_end:6:2} 00:00:00|g" HEMCO_sa_Time.rc

    rm -f .error_status_file.txt
    # Submit job to job scheduler
    sbatch --mem $GC_Memory \
        -c $GC_CPUs \
        -t $RequestedTime \
        -o ${RunName}_HEMCO_Prior_Emis.log \
        -p $SchedulerPartition \
        -W ${RunName}_HEMCO_Prior_Emis.run
    wait

    # check if exited with non-zero exit code
    [ ! -f ".error_status_file.txt" ] || imi_failed $LINENO

    # Remove soil absorption uptake from total emissions
    pushd OutputDir
    for file in HEMCO_sa_diagnostics*.nc; do
        exclude_soil_sink $file $file
    done
    popd
    popd
    set +e
}

# Description: Create new netCDF file with EmisCH4_Total_ExclSoilAbs
#   which removes the soil sink from the total emissions
# Usage:
#   exclude_soil_sink <src-file> <target-file>
exclude_soil_sink() {
    python -c "import sys; import xarray; import numpy as np; \
    emis = xarray.load_dataset(sys.argv[1]); \
    emis['EmisCH4_Total_ExclSoilAbs'] = emis['EmisCH4_Total'] - emis['EmisCH4_SoilAbsorb']; \
    emis['EmisCH4_Total_ExclSoilAbs'].attrs = emis['EmisCH4_Total'].attrs; \
    emis.to_netcdf(sys.argv[2])" $1 $2
}<|MERGE_RESOLUTION|>--- conflicted
+++ resolved
@@ -67,6 +67,8 @@
             resnum="3"
         elif [ "$Res" == "0.25x0.3125" ]; then
             resnum="4"
+        elif [ "$Res" == "0.125x0.15625" ]; then
+            resnum="5"
         else
             printf "\nERROR: Grid resolution ${Res} is not supported by the IMI. "
             printf "\n Options are 0.25x0.3125, 0.5x0.625, 2.0x2.5, or 4.0x5.0.\n"
@@ -141,92 +143,6 @@
 
         printf "\nDone HEMCO prior emissions simulation\n\n"
     fi
-<<<<<<< HEAD
-    if [ "$Res" = "4.0x5.0" ]; then
-        resnum="1"
-    elif [ "$Res" == "2.0x2.5" ]; then
-        resnum="2"
-    elif [ "$Res" == "0.5x0.625" ]; then
-        resnum="3"
-    elif [ "$Res" == "0.25x0.3125" ]; then
-	resnum="4"
-    elif [ "$Res" == "0.125x0.15625" ]; then
-       resnum="5"
-    else
-       printf "\nERROR: Grid resolution ${Res} is not supported by the IMI."
-       printf "\n Options are 0.125x0.15625, 0.25x0.3125, 0.5x0.625, 2.0x2.5, or 4.0x5.0.\n"
-       exit 1
-    fi
-    HEMCOconfig=${RunTemplate}/HEMCO_Config.rc
-
-    # Create HEMCO standalone directory
-    cmd="${metNum}\n${resnum}\n${HEMCOconfig}\n${RunDirs}\n${HEMCOdir}\nn\n"
-    printf ${cmd} | ./createRunDir.sh >>createHemcoDir.log 2>&1
-    rm -f createHemcoDir.log
-    printf "\nCreated ${RunDirs}/${HEMCOdir}\n"
-
-    cd ${RunDirs}/${HEMCOdir}
-
-    # Modify HEMCO files based on settings in config.yml
-    sed -i -e "/DiagnFreq:           00000100 000000/d" \
-        -e "/Negative values:     0/d" HEMCO_sa_Config.rc
-    sed -i -e "s/METEOROLOGY            :       true/METEOROLOGY            :       false/g" \
-        -e "s|DiagnFreq:                   End|DiagnFreq:                   Daily|g" HEMCO_Config.rc
-    sed -i -e "/#SBATCH -c 8/d" runHEMCO.sh
-    sed -i -e "/#SBATCH -t 0-12:00/d" runHEMCO.sh
-    sed -i -e "/#SBATCH -p huce_intel/d" runHEMCO.sh
-    sed -i -e "/#SBATCH --mem=15000/d" runHEMCO.sh
-    sed -i '/.*hemco_standalone.*/a\
-retVal=$?\
-if [ $retVal -ne 0 ]; then\
-    rm -f .error_status_file.txt\
-    echo "Error Status: $retVal" > .error_status_file.txt\
-    echo "HEMCO prior emis run exited with error code: $retVal"\
-    exit $retVal\
-fi' runHEMCO.sh
-
-    sa_XMIN=$(python ${InversionPath}/src/components/hemco_prior_emis_component/get_hemco_grid_vars.py ${RunDirs}/StateVector.nc XMIN)
-    sa_XMAX=$(python ${InversionPath}/src/components/hemco_prior_emis_component/get_hemco_grid_vars.py ${RunDirs}/StateVector.nc XMAX)
-    sa_YMIN=$(python ${InversionPath}/src/components/hemco_prior_emis_component/get_hemco_grid_vars.py ${RunDirs}/StateVector.nc YMIN)
-    sa_YMAX=$(python ${InversionPath}/src/components/hemco_prior_emis_component/get_hemco_grid_vars.py ${RunDirs}/StateVector.nc YMAX)
-    sa_NX=$(python ${InversionPath}/src/components/hemco_prior_emis_component/get_hemco_grid_vars.py ${RunDirs}/StateVector.nc NX)
-    sa_NY=$(python ${InversionPath}/src/components/hemco_prior_emis_component/get_hemco_grid_vars.py ${RunDirs}/StateVector.nc NY)
-    sa_YEDGE=$(python ${InversionPath}/src/components/hemco_prior_emis_component/get_hemco_grid_vars.py ${RunDirs}/StateVector.nc YEDGE)
-    sa_YMID=$(python ${InversionPath}/src/components/hemco_prior_emis_component/get_hemco_grid_vars.py ${RunDirs}/StateVector.nc YMID)
-    sed -i -e "s/XMIN.*/XMIN: ${sa_XMIN}/" \
-        -e "s/XMAX.*/XMAX: ${sa_XMAX}/" \
-        -e "s/YMIN.*/YMIN: ${sa_YMIN}/" \
-        -e "s/YMAX.*/YMAX: ${sa_YMAX}/" \
-        -e "s/NX.*/NX: ${sa_NX}/" \
-        -e "s/NY.*/NY: ${sa_NY}/" \
-        -e "s/YEDGE.*/YEDGE: ${sa_YEDGE}/" \
-        -e "s/YMID.*/YMID: ${sa_YMID}/" HEMCO_sa_Grid.${gridFile}.rc
-    mv runHEMCO.sh ${RunName}_HEMCO_Prior_Emis.run
-
-    # Compile HEMCO and store executable in template run directory
-    printf "\nCompiling HEMCO...\n"
-    cd build
-    cmake ${InversionPath}/GCClassic/src/HEMCO >>build_hemco.log 2>&1
-    cmake . -DRUNDIR=.. >>build_hemco.log 2>&1
-    make -j install >>build_hemco.log 2>&1
-    cd ..
-    if [[ -f hemco_standalone ]]; then
-        mkdir HEMCO_build_info
-        mv build/CMakeCache.txt HEMCO_build_info
-        rm -rf build
-    else
-        printf "\nHEMCO build failed! \n\nSee ${RunTemplate}/build/build_hemco.log for details\n"
-        exit 999
-    fi
-    printf "\nDone compiling HEMCO \n\nSee ${RunDirs}/${HEMCOdir}/HEMCO_build_info for details\n\n"
-
-    printf "\nSubmitting HEMCO prior emissions simulation\n\n"
-
-    run_hemco_sa $StartDate $EndDate
-
-    printf "\nDone HEMCO prior emissions simulation\n\n"
-=======
->>>>>>> d9df6554
 
     printf "\n=== DONE GENERATING PRIOR EMISSIONS WITH HEMCO STANDALONE ===\n"
     hemco_prior_emis_end=$(date +%s)
