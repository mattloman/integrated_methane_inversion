import glob
import os
import re
import datetime
import numpy as np
from joblib import Parallel, delayed
import xarray as xr
from netCDF4 import Dataset
import sys
import pandas as pd

import yaml
with open("config_boundary_conditions.yml", "r") as f:
    config = yaml.safe_load(f)

sys.path.insert(0, "../../")
from src.inversion_scripts.operators.operator_utilities import nearest_loc
from src.inversion_scripts.operators.satellite_operator import apply_satellite_operator
from src.inversion_scripts.utils import mixing_ratio_conv_factor

def get_satellite_times(filename):
    """
    Function that parses the satellite filenames to get the start and end times.
    Example input (str): S5P_RPRO_L2__CH4____20220725T152751_20220725T170921_24775_03_020400_20230201T100624.nc
    Example output (tuple): (np.datetime64('2022-07-25T15:27:51'), np.datetime64('2022-07-25T17:09:21'))
    """

    file_times = re.search(r'(\d{8}T\d{6})_(\d{8}T\d{6})', filename)
    assert file_times is not None, "check satellite filename - wasn't able to find start and end times in the filename"
    start_satellite_time = np.datetime64(datetime.datetime.strptime(file_times.group(1), "%Y%m%dT%H%M%S"))
    end_satellite_time = np.datetime64(datetime.datetime.strptime(file_times.group(2), "%Y%m%dT%H%M%S"))
    
    return start_satellite_time, end_satellite_time

def apply_satellite_operator_to_one_satellite_file(filename, satellite_product, species):
    
    """
<<<<<<< HEAD
    Run apply_satellite_operator from src/inversion_scripts/operators/satellite_operator.py for a single satellite file (then saves it to a pkl file)
    Example input (str): S5P_RPRO_L2__CH4____20220725T152751_20220725T170921_24775_03_020400_20230201T100624.nc
    Example output: write the file config["workdir"]/step1/S5P_RPRO_L2__CH4____20220725T152751_20220725T170921_24775_03_020400_20230201T100624_GCtoSatellite.pkl
=======
    Run apply_tropomi_operator from src/inversion_scripts/operators/TROPOMI_operator.py for a single TROPOMI file
    Example input (str): S5P_RPRO_L2__CH4____20220725T152751_20220725T170921_24775_03_020400_20230201T100624.nc
>>>>>>> 60005780
    """
    
    result = apply_satellite_operator(
        filename = filename,
        species = species,
        satellite_product = satellite_product,
        n_elements = False, # Not relevant
        gc_startdate = start_time_of_interest,
        gc_enddate = end_time_of_interest,
        xlim = [-180, 180],
        ylim = [-90, 90],
        gc_cache = os.path.join(config["workDir"], "gc_run", "OutputDir"),
        build_jacobian = False, # Not relevant
        sensi_cache = False) # Not relevant
    
    return result["obs_GC"],filename

def create_daily_means(satelliteDir, satellite_product, species, start_time_of_interest, end_time_of_interest):

    # List of all satellite files that interesct our time period of interest
    satellite_files = sorted([file for file in glob.glob(os.path.join(satelliteDir, "*.nc"))
                            if (start_time_of_interest <= get_satellite_times(file)[0] <= end_time_of_interest)
                            or (start_time_of_interest <= get_satellite_times(file)[1] <= end_time_of_interest)])
    print(f"First satellite file -> {satellite_files[0]}")
    print(f"Last satellite file  -> {satellite_files[-1]}")

    # Using as many cores as you have, apply the satellite operator to each file
    obsGC_and_filenames = Parallel(n_jobs=-1)(delayed(apply_satellite_operator_to_one_satellite_file)(filename, satellite_product, species) for filename in satellite_files)

    # Read any of the GEOS-Chem files to get the lat/lon grid
    with xr.open_dataset(glob.glob(os.path.join(config["workDir"], "gc_run", "OutputDir", "GEOSChem.SpeciesConc*.nc4"))[0]) as data:
        LON = data["lon"].values
        LAT = data["lat"].values

    # List of all days in our time range of interest
    alldates = np.arange(start_time_of_interest, end_time_of_interest, dtype='datetime64[D]')
    alldates = [day.astype(datetime.datetime).strftime("%Y%m%d") for day in alldates]

    # Initialize arrays for regridding
    daily_satellite = np.zeros((len(LON), len(LAT), len(alldates)))
    daily_GC = np.zeros((len(LON), len(LAT), len(alldates)))
    daily_count = np.zeros((len(LON), len(LAT), len(alldates)))

    # Loop thorugh all of the files which now contain satellite data and the 
    # corresponding GC mixing ratios
    for obsGC,filename in obsGC_and_filenames:
        NN = obsGC.shape[0]
        if NN == 0:
            continue

        # For each satellite observation, assign it to a GEOS-Chem grid cell
        for iNN in range(NN):
                
            # Which day are we on (this is not perfect right now because orbits can cross from one day to the next...
            # but it is the best we can do right now without changing apply_satellite_operator)
            file_times = re.search(r'(\d{8}T\d{6})_(\d{8}T\d{6})', filename)
            assert file_times is not None, "check satellite filename - wasn't able to find start and end times in the filename"
            date = datetime.datetime.strptime(file_times.group(1), "%Y%m%dT%H%M%S").strftime("%Y%m%d")
            time_ind = alldates.index(date)

            c_satellite, c_GC, lon0, lat0 = obsGC[iNN, :4]
            ii = nearest_loc(lon0, LON, tolerance=5)
            jj = nearest_loc(lat0, LAT, tolerance=4)
            daily_satellite[ii, jj, time_ind] += c_satellite
            daily_GC[ii, jj, time_ind] += c_GC
            daily_count[ii, jj, time_ind] += 1

    # Normalize by how many observations got assigned to a grid cell to finish the regridding
    daily_count[daily_count == 0] = np.nan
    daily_satellite = daily_satellite / daily_count
    daily_GC = daily_GC / daily_count

    # Change dimensions
    regrid_satellite = np.einsum("ijl->lji", daily_satellite) # (lon, lat, time) -> (time, lat, lon)
    regrid_GC = np.einsum("ijl->lji", daily_GC) # (lon, lat, time) -> (time, lat, lon)

    # Make a Dataset with variables of (satellite, GC) and dims of (lon, lat, time)
    daily_means = xr.Dataset({
                    'satellite': xr.DataArray(
                        data = regrid_satellite,
                        dims = ["time", "lat", "lon"],
                        coords = {"time": alldates, "lat": LAT, "lon": LON}
                        ),
                    'GC': xr.DataArray(
                        data = regrid_GC,
                        dims = ["time", "lat", "lon"],
                        coords = {"time": alldates, "lat": LAT, "lon": LON}
                        ),
                })

    return daily_means

def calculate_bias(daily_means):

    bias = daily_means["GC"] - daily_means["satellite"]

    # Smooth spatially
    bias = bias.rolling(lat=5,              # five lat grid boxes (10 degrees)
                        lon=5,              # five lon grid boxes (12.5 degrees)
                        center=True,        # five boxes includes the one we are cented on
                        min_periods=25/2    # half (13) of the grid cells have a value to not output NaN
                        ).mean(skipna=True)

    # Smooth temporally
    bias_15 = bias.rolling(time=15,            # average 15 days back in time (including the time we are centered on)
                           min_periods=1,      # only one of the time values must have a value to not output NaN
                          ).mean(skipna=True)

    bias_30 = bias.rolling(time=30,            # average 30 days back in time (including the time we are centered on)
                           min_periods=1,      # only one of the time values must have a value to not output NaN
                          ).mean(skipna=True)
    
    bias = bias_15.fillna(bias_30)             # fill in NaN values with the 30 day average

    # Create a dataarray with latitudinal average for each time step
    # We will fill the NaN values in bias with these averages
    nan_value_filler_2d = bias.copy()
    nan_value_filler_2d = (nan_value_filler_2d.where(nan_value_filler_2d.count("lon") >= 15) # there needs to be 15 grid boxes
                                            .mean(dim=["lon"], skipna=True)                  #  at this lat to define a mean
                                            .interpolate_na(dim="lat", method="linear")      # fill in "middle" NaN values
                                            .bfill(dim="lat")                                # fill in NaN values towards -90 deg
                                            .ffill(dim="lat")                                # fill in NaN values towards +90 deg
                                        )

    # Expand to 3 dimensions
    nan_value_filler_3d = bias.copy() * np.nan
    for i in range(len(daily_means["lon"].values)):
        nan_value_filler_3d[:,:,i] = nan_value_filler_2d

    # Use these values to fill NaNs
    bias = bias.fillna(nan_value_filler_3d)

    print(f"Average bias (GC-satellite): {bias.mean().values:.2f} ppb\n")

    # If there are still NaNs (this will happen when satellite data is missing), use 0.0 ppb as the bias but warn the user
    for t in range(len(bias["time"].values)):
        if np.any(np.isnan(bias[t,:,:].values)):
            print(f"WARNING -> using 0.0 ppb as bias for {bias['time'].values[t]}")
            bias[t,:,:] = bias[t,:,:].fillna(0)

    return bias

def write_bias_corrected_files(bias, species, satellite_product):

    # Get dates and convert the total column bias to mol/mol
    strdate = bias["time"].values
    bias_mol_mol = bias.values / mixing_ratio_conv_factor(species)

    # Only write BCs for our date range
    files = sorted(glob.glob(os.path.join(config["workDir"], "gc_run", "OutputDir", "GEOSChem.BoundaryConditions*.nc4")))
    files = [
        f
        for f in files
        if (
            (np.datetime64(re.search(r'(\d{8})_(\d{4}z)', f).group(1)) >= np.datetime64(config["startDate"]))
            & (np.datetime64(re.search(r'(\d{8})_(\d{4}z)', f).group(1)) <= np.datetime64(config["endDate"]))
        )
    ]
    assert len(files) == len(strdate), "ERROR -> bias dimension is not the same as number of boundary condition files"

    # For each file, remove the total column bias from each level of the GEOS-Chem boundary condition
    for filename in files:
        l = [index for index,date in enumerate(strdate) if date == re.search(r'(\d{8})_(\d{4}z)', filename).group(1)]
        assert len(l) == 1, "ERROR -> there should only be bias per boundary condition file"
        index = l[0]
        bias_for_this_boundary_condition_file = bias_mol_mol[index, :, :]

        with xr.open_dataset(filename) as ds:
            original_data = ds[f"SpeciesBC_{species}"].values.copy()
            for t in range(original_data.shape[0]):
                for lev in range(original_data.shape[1]):
                    original_data[t, lev, :, :] -= bias_for_this_boundary_condition_file
            ds[f"SpeciesBC_{species}"].values = original_data
            if satellite_product == "BlendedTROPOMI":
                print(f"Writing to {os.path.join(config['workDir'], 'blended-boundary-conditions', os.path.basename(filename))}")
                ds.to_netcdf(os.path.join(config["workDir"], "blended-boundary-conditions", os.path.basename(filename)))
            elif satellite_product == "TROPOMI":
                print(f"Writing to {os.path.join(config['workDir'], 'tropomi-boundary-conditions', os.path.basename(filename))}")
                ds.to_netcdf(os.path.join(config["workDir"], "tropomi-boundary-conditions", os.path.basename(filename)))
            else:
                print("Other data sources for boundary conditions are not currently supported --HON")

if __name__ == "__main__":

    # Arguments from run_boundary_conditions.sh
    satellite_product = sys.argv[1] # use blended data?
    satelliteDir = sys.argv[2] # where is the satellite data?
    species = sys.argv[3]
    # Start of GC output (+1 day except 1 Apr 2018 because we ran 1 day extra at the start to account for data not being written at t=0)
    start_time_of_interest = np.datetime64(datetime.datetime.strptime(sys.argv[4], "%Y%m%d"))
    if start_time_of_interest != np.datetime64("2018-04-01T00:00:00"):
        start_time_of_interest += np.timedelta64(1, "D")
    # End of GC output
    end_time_of_interest = np.datetime64(datetime.datetime.strptime(sys.argv[5], "%Y%m%d"))
    print(f"\nwrite_boundary_conditions.py output for {satellite_product}")
    print(f"Using files at {satelliteDir}")

    """
    This script works in three parts, utilizing the GEOS-Chem output from run_boundary_conditions.sh
    (1) Make a gridded (2.0 x 2.5 x daily) field of TROPOMI/GEOS-Chem co-locations
        - for every TROPOMI observation, apply the TROPOMI operator to the GEOS-Chem fields
        - average the TROPOMI XCH4 and GEOS-Chem XCH4 to a (2.0 x 2.5) grid for each day
    (2) Make a gridded (2.0 x 2.5 x daily) field of the bias between TROPOMI and GEOS-Chem
        - subtract the TROPOMI and GEOS-Chem grids from part 1 to get a starting point for the bias
        - smooth this field spatially (5 lon grid boxes, 5 lat grid boxes) then temporally (15 days backwards)
            - use a temporal smoothing of 30 days back in time if there are no data in the past 15 days
        - fill NaN values with the latitudinal average at that time
            - for a latitudinal average to be defined, there must be >= 15 grid cells at that latitude
            - when a latitudinal average cannot be found, the closest latitudinal average is used
    (3) Write the boundary conditions
        - using the bias from Part 2, subtract the (GC-TROPOMI) bias from the GC boundary conditions
    """

    daily_means = create_daily_means(satelliteDir, satellite_product, species, start_time_of_interest, end_time_of_interest)
    bias = calculate_bias(daily_means)
    write_bias_corrected_files(bias, species, satellite_product)<|MERGE_RESOLUTION|>--- conflicted
+++ resolved
@@ -35,14 +35,8 @@
 def apply_satellite_operator_to_one_satellite_file(filename, satellite_product, species):
     
     """
-<<<<<<< HEAD
-    Run apply_satellite_operator from src/inversion_scripts/operators/satellite_operator.py for a single satellite file (then saves it to a pkl file)
+    Run apply_satellite_operator from src/inversion_scripts/operators/satellite_operator.py for a single satellite file
     Example input (str): S5P_RPRO_L2__CH4____20220725T152751_20220725T170921_24775_03_020400_20230201T100624.nc
-    Example output: write the file config["workdir"]/step1/S5P_RPRO_L2__CH4____20220725T152751_20220725T170921_24775_03_020400_20230201T100624_GCtoSatellite.pkl
-=======
-    Run apply_tropomi_operator from src/inversion_scripts/operators/TROPOMI_operator.py for a single TROPOMI file
-    Example input (str): S5P_RPRO_L2__CH4____20220725T152751_20220725T170921_24775_03_020400_20230201T100624.nc
->>>>>>> 60005780
     """
     
     result = apply_satellite_operator(
