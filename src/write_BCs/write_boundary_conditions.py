--- conflicted
+++ resolved
@@ -19,19 +19,13 @@
 from src.inversion_scripts.operators.satellite_operator import apply_satellite_operator
 from src.inversion_scripts.utils import mixing_ratio_conv_factor
 
-<<<<<<< HEAD
 def get_satellite_times(filename):
-=======
-
-def get_TROPOMI_times(filename):
->>>>>>> e64b99b0
     """
     Function that parses the satellite filenames to get the start and end times.
     Example input (str): S5P_RPRO_L2__CH4____20220725T152751_20220725T170921_24775_03_020400_20230201T100624.nc
     Example output (tuple): (np.datetime64('2022-07-25T15:27:51'), np.datetime64('2022-07-25T17:09:21'))
     """
 
-<<<<<<< HEAD
     file_times = re.search(r'(\d{8}T\d{6})_(\d{8}T\d{6})', filename)
     assert file_times is not None, "check satellite filename - wasn't able to find start and end times in the filename"
     start_satellite_time = np.datetime64(datetime.datetime.strptime(file_times.group(1), "%Y%m%dT%H%M%S"))
@@ -41,102 +35,55 @@
 
 def apply_satellite_operator_to_one_satellite_file(filename, satellite_product, species):
     
-=======
-    file_times = re.search(r"(\d{8}T\d{6})_(\d{8}T\d{6})", filename)
-    assert (
-        file_times is not None
-    ), "check TROPOMI filename - wasn't able to find start and end times in the filename"
-    start_TROPOMI_time = np.datetime64(
-        datetime.datetime.strptime(file_times.group(1), "%Y%m%dT%H%M%S")
-    )
-    end_TROPOMI_time = np.datetime64(
-        datetime.datetime.strptime(file_times.group(2), "%Y%m%dT%H%M%S")
-    )
-
-    return start_TROPOMI_time, end_TROPOMI_time
-
-
-def apply_tropomi_operator_to_one_tropomi_file(filename):
->>>>>>> e64b99b0
     """
     Run apply_satellite_operator from src/inversion_scripts/operators/satellite_operator.py for a single satellite file
     Example input (str): S5P_RPRO_L2__CH4____20220725T152751_20220725T170921_24775_03_020400_20230201T100624.nc
     """
-<<<<<<< HEAD
     
     result = apply_satellite_operator(
-        filename = filename,
-        species = species,
-        satellite_product = satellite_product,
-        n_elements = False, # Not relevant
-        gc_startdate = start_time_of_interest,
-        gc_enddate = end_time_of_interest,
-        xlim = [-180, 180],
-        ylim = [-90, 90],
-        gc_cache = os.path.join(config["workDir"], "gc_run", "OutputDir"),
-        build_jacobian = False, # Not relevant
-        sensi_cache = False) # Not relevant
-    
-    return result["obs_GC"],filename
-=======
-
-    result = apply_tropomi_operator(
         filename=filename,
-        BlendedTROPOMI=blendedTROPOMI,
-        n_elements=False,  # Not relevant
+        species=species,
+        satellite_product=satellite_product,
+        n_elements=False, # Not relevant
         gc_startdate=start_time_of_interest,
         gc_enddate=end_time_of_interest,
         xlim=[-180, 180],
         ylim=[-90, 90],
         gc_cache=os.path.join(config["workDir"], "gc_run", "OutputDir"),
-        build_jacobian=False,  # Not relevant
-        period_i=False,  # Not relevant
-        config=False,
-    )  # Not relevant
-
-    return result["obs_GC"], filename
-
->>>>>>> e64b99b0
+        build_jacobian=False, # Not relevant
+        sensi_cache=False) # Not relevant
+    
+    return result["obs_GC"],filename
 
 def create_daily_means(satelliteDir, satellite_product, species, start_time_of_interest, end_time_of_interest):
 
-<<<<<<< HEAD
     # List of all satellite files that interesct our time period of interest
-    satellite_files = sorted([file for file in glob.glob(os.path.join(satelliteDir, "*.nc"))
-                            if (start_time_of_interest <= get_satellite_times(file)[0] <= end_time_of_interest)
-                            or (start_time_of_interest <= get_satellite_times(file)[1] <= end_time_of_interest)])
+    satellite_files = sorted(
+        [
+            file for file in glob.glob(os.path.join(satelliteDir, "*.nc"))
+            if (
+                start_time_of_interest 
+                <= get_satellite_times(file)[0] 
+                <= end_time_of_interest
+            )
+            or (
+                start_time_of_interest 
+                <= get_satellite_times(file)[1] 
+                <= end_time_of_interest
+            )
+        ]
+    )
     print(f"First satellite file -> {satellite_files[0]}")
     print(f"Last satellite file  -> {satellite_files[-1]}")
 
     # Using as many cores as you have, apply the satellite operator to each file
-    obsGC_and_filenames = Parallel(n_jobs=-1)(delayed(apply_satellite_operator_to_one_satellite_file)(filename, satellite_product, species) for filename in satellite_files)
-=======
-    # List of all TROPOMI files that interesct our time period of interest
-    TROPOMI_files = sorted(
-        [
-            file
-            for file in glob.glob(os.path.join(satelliteDir, "*.nc"))
-            if (
-                start_time_of_interest
-                <= get_TROPOMI_times(file)[0]
-                <= end_time_of_interest
-            )
-            or (
-                start_time_of_interest
-                <= get_TROPOMI_times(file)[1]
-                <= end_time_of_interest
-            )
-        ]
-    )
-    print(f"First TROPOMI file -> {TROPOMI_files[0]}")
-    print(f"Last TROPOMI file  -> {TROPOMI_files[-1]}")
-
-    # Using as many cores as you have, apply the TROPOMI operator to each file
     obsGC_and_filenames = Parallel(n_jobs=-1)(
-        delayed(apply_tropomi_operator_to_one_tropomi_file)(filename)
-        for filename in TROPOMI_files
-    )
->>>>>>> e64b99b0
+        delayed(apply_satellite_operator_to_one_satellite_file)
+        (
+            filename, satellite_product, species
+        ) 
+        for filename in satellite_files
+    )
 
     # Read any of the GEOS-Chem files to get the lat/lon grid
     with xr.open_dataset(
@@ -160,14 +107,9 @@
     daily_GC = np.zeros((len(LON), len(LAT), len(alldates)))
     daily_count = np.zeros((len(LON), len(LAT), len(alldates)))
 
-<<<<<<< HEAD
     # Loop thorugh all of the files which now contain satellite data and the 
     # corresponding GC mixing ratios
     for obsGC,filename in obsGC_and_filenames:
-=======
-    # Loop thorugh all of the files which now contain TROPOMI and the corresponding GC XCH4
-    for obsGC, filename in obsGC_and_filenames:
->>>>>>> e64b99b0
         NN = obsGC.shape[0]
         if NN == 0:
             continue
@@ -176,21 +118,14 @@
         for iNN in range(NN):
 
             # Which day are we on (this is not perfect right now because orbits can cross from one day to the next...
-<<<<<<< HEAD
             # but it is the best we can do right now without changing apply_satellite_operator)
             file_times = re.search(r'(\d{8}T\d{6})_(\d{8}T\d{6})', filename)
-            assert file_times is not None, "check satellite filename - wasn't able to find start and end times in the filename"
-            date = datetime.datetime.strptime(file_times.group(1), "%Y%m%dT%H%M%S").strftime("%Y%m%d")
-=======
-            # but it is the best we can do right now without changing apply_tropomi_operator)
-            file_times = re.search(r"(\d{8}T\d{6})_(\d{8}T\d{6})", filename)
             assert (
                 file_times is not None
-            ), "check TROPOMI filename - wasn't able to find start and end times in the filename"
+            ), "check satellite filename - wasn't able to find start and end times in the filename"
             date = datetime.datetime.strptime(
                 file_times.group(1), "%Y%m%dT%H%M%S"
             ).strftime("%Y%m%d")
->>>>>>> e64b99b0
             time_ind = alldates.index(date)
 
             c_satellite, c_GC, lon0, lat0 = obsGC[iNN, :4]
@@ -206,45 +141,26 @@
     daily_GC = daily_GC / daily_count
 
     # Change dimensions
-<<<<<<< HEAD
-    regrid_satellite = np.einsum("ijl->lji", daily_satellite) # (lon, lat, time) -> (time, lat, lon)
+    regrid_satellite = np.einsum(
+        "ijl->lji", daily_satellite
+    ) # (lon, lat, time) -> (time, lat, lon)
     regrid_GC = np.einsum("ijl->lji", daily_GC) # (lon, lat, time) -> (time, lat, lon)
 
     # Make a Dataset with variables of (satellite, GC) and dims of (lon, lat, time)
-    daily_means = xr.Dataset({
-                    'satellite': xr.DataArray(
-                        data = regrid_satellite,
-                        dims = ["time", "lat", "lon"],
-                        coords = {"time": alldates, "lat": LAT, "lon": LON}
-                        ),
-                    'GC': xr.DataArray(
-                        data = regrid_GC,
-                        dims = ["time", "lat", "lon"],
-                        coords = {"time": alldates, "lat": LAT, "lon": LON}
-                        ),
-                })
-=======
-    regrid_TROPOMI = np.einsum(
-        "ijl->lji", daily_TROPOMI
-    )  # (lon, lat, time) -> (time, lat, lon)
-    regrid_GC = np.einsum("ijl->lji", daily_GC)  # (lon, lat, time) -> (time, lat, lon)
-
-    # Make a Dataset with variables of (TROPOMI_CH4, GC_CH4) and dims of (lon, lat, time)
     daily_means = xr.Dataset(
         {
-            "TROPOMI_CH4": xr.DataArray(
-                data=regrid_TROPOMI,
+            'satellite': xr.DataArray(
+                data=regrid_satellite,
                 dims=["time", "lat", "lon"],
-                coords={"time": alldates, "lat": LAT, "lon": LON},
+                coords={"time": alldates, "lat": LAT, "lon": LON}
             ),
-            "GC_CH4": xr.DataArray(
+            'GC': xr.DataArray(
                 data=regrid_GC,
                 dims=["time", "lat", "lon"],
-                coords={"time": alldates, "lat": LAT, "lon": LON},
+                coords={"time": alldates, "lat": LAT, "lon": LON}
             ),
         }
     )
->>>>>>> e64b99b0
 
     return daily_means
 
@@ -306,12 +222,7 @@
 
     return bias
 
-<<<<<<< HEAD
 def write_bias_corrected_files(bias, species, satellite_product):
-=======
-
-def write_bias_corrected_files(bias):
->>>>>>> e64b99b0
 
     # Get dates and convert the total column bias to mol/mol
     strdate = bias["time"].values
@@ -361,72 +272,49 @@
             for t in range(original_data.shape[0]):
                 for lev in range(original_data.shape[1]):
                     original_data[t, lev, :, :] -= bias_for_this_boundary_condition_file
-<<<<<<< HEAD
             ds[f"SpeciesBC_{species}"].values = original_data
             if satellite_product == "BlendedTROPOMI":
-                print(f"Writing to {os.path.join(config['workDir'], 'blended-boundary-conditions', os.path.basename(filename))}")
-                ds.to_netcdf(os.path.join(config["workDir"], "blended-boundary-conditions", os.path.basename(filename)))
-            elif satellite_product == "TROPOMI":
-                print(f"Writing to {os.path.join(config['workDir'], 'tropomi-boundary-conditions', os.path.basename(filename))}")
-                ds.to_netcdf(os.path.join(config["workDir"], "tropomi-boundary-conditions", os.path.basename(filename)))
-            else:
-                print("Other data sources for boundary conditions are not currently supported --HON")
-=======
-            ds["SpeciesBC_CH4"].values = original_data
-            if blendedTROPOMI:
                 print(
-                    f"Writing to {os.path.join(config['workDir'], 'blended-boundary-conditions', os.path.basename(filename))}"
+                     f"Writing to {os.path.join(config['workDir'], 'blended-boundary-conditions', os.path.basename(filename))}"
                 )
                 ds.to_netcdf(
-                    os.path.join(
-                        config["workDir"],
-                        "blended-boundary-conditions",
+                     os.path.join(
+                        config["workDir"], 
+                        "blended-boundary-conditions", 
                         os.path.basename(filename),
                     )
                 )
-            else:
+            elif satellite_product == "TROPOMI":
                 print(
                     f"Writing to {os.path.join(config['workDir'], 'tropomi-boundary-conditions', os.path.basename(filename))}"
                 )
                 ds.to_netcdf(
                     os.path.join(
-                        config["workDir"],
-                        "tropomi-boundary-conditions",
-                        os.path.basename(filename),
+                        config["workDir"], 
+                        "tropomi-boundary-conditions", 
+                        os.path.basename(filename)
                     )
                 )
-
->>>>>>> e64b99b0
+            else:
+                print("Other data sources for boundary conditions are not currently supported --HON")
 
 if __name__ == "__main__":
 
     # Arguments from run_boundary_conditions.sh
-<<<<<<< HEAD
     satellite_product = sys.argv[1] # use blended data?
     satelliteDir = sys.argv[2] # where is the satellite data?
     species = sys.argv[3]
     # Start of GC output (+1 day except 1 Apr 2018 because we ran 1 day extra at the start to account for data not being written at t=0)
-    start_time_of_interest = np.datetime64(datetime.datetime.strptime(sys.argv[4], "%Y%m%d"))
-    if start_time_of_interest != np.datetime64("2018-04-01T00:00:00"):
-        start_time_of_interest += np.timedelta64(1, "D")
-    # End of GC output
-    end_time_of_interest = np.datetime64(datetime.datetime.strptime(sys.argv[5], "%Y%m%d"))
-    print(f"\nwrite_boundary_conditions.py output for {satellite_product}")
-=======
-    blendedTROPOMI = sys.argv[1] == "True"  # use blended data?
-    satelliteDir = sys.argv[2]  # where is the satellite data?
-    # Start of GC output (+1 day except 1 Apr 2018 because we ran 1 day extra at the start to account for data not being written at t=0)
     start_time_of_interest = np.datetime64(
-        datetime.datetime.strptime(sys.argv[3], "%Y%m%d")
+        datetime.datetime.strptime(sys.argv[4], "%Y%m%d")
     )
     if start_time_of_interest != np.datetime64("2018-04-01T00:00:00"):
         start_time_of_interest += np.timedelta64(1, "D")
     # End of GC output
     end_time_of_interest = np.datetime64(
-        datetime.datetime.strptime(sys.argv[4], "%Y%m%d")
-    )
-    print(f"\nwrite_boundary_conditions.py output for blendedTROPOMI={blendedTROPOMI}")
->>>>>>> e64b99b0
+        datetime.datetime.strptime(sys.argv[5], "%Y%m%d")
+    )
+    print(f"\nwrite_boundary_conditions.py output for {satellite_product}")
     print(f"Using files at {satelliteDir}")
 
     """
@@ -445,12 +333,9 @@
         - using the bias from Part 2, subtract the (GC-TROPOMI) bias from the GC boundary conditions
     """
 
-<<<<<<< HEAD
-    daily_means = create_daily_means(satelliteDir, satellite_product, species, start_time_of_interest, end_time_of_interest)
-=======
     daily_means = create_daily_means(
-        satelliteDir, start_time_of_interest, end_time_of_interest
-    )
->>>>>>> e64b99b0
+        satelliteDir, satellite_product, species, 
+        start_time_of_interest, end_time_of_interest
+    )
     bias = calculate_bias(daily_means)
     write_bias_corrected_files(bias, species, satellite_product)