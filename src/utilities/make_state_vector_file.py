--- conflicted
+++ resolved
@@ -158,27 +158,13 @@
     lc = xr.load_dataset(land_cover_pth)
     hd = xr.load_dataset(hemco_diag_pth)
 
-<<<<<<< HEAD
-    # Group together
+    # Select/ group fields together
     if config['Res'] == '0.125x0.15625':
         lc = lc["landseamask"] #100% = all water and 0% = all land
         lc = np.round( -(lc/100.-1), decimals=5)
     else:
-        # Require hemco diags on same global grid as land cover map
-        # TODO remove this offset once the HEMCO standalone files 
-        # are regenerated with recent bugfix that corrects the offset
-        if config["Res"] == "0.25x0.3125":
-            hd["lon"] = hd["lon"] - 0.03125
-        elif config["Res"] == "0.5x0.625":
-            hd["lon"] = hd["lon"] - 0.0625
-            lc = (lc["FRLAKE"] + lc["FRLAND"] + lc["FRLANDIC"]).drop("time").squeeze()
-
-    hd = (hd["EmisCH4_Oil"] + hd["EmisCH4_Gas"]).drop("time").squeeze()
-=======
-    # Select / group fields together
-    lc = (lc["FRLAKE"] + lc["FRLAND"] + lc["FRLANDIC"]).drop_vars("time").squeeze()
+        lc = (lc["FRLAKE"] + lc["FRLAND"] + lc["FRLANDIC"]).drop_vars("time").squeeze()
     hd = (hd["EmisCH4_Oil"] + hd["EmisCH4_Gas"]).drop_vars("time").squeeze()
->>>>>>> 573f4a4b
 
     # Check compatibility of region of interest
     if is_regional:
